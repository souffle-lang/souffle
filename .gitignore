Makefile
Makefile.in

aclocal.m4
libtool.m4
lt*.m4
autom4te.cache
config.*
configure
env

*.o
*.a
*~
stamp-h1
compile
depcomp
install-sh
missing
libtool
ltmain.sh
/include
test-driver
interfaces/souffle-compilelib
warn.log
packaging/*

m4/libtool.m4
m4/ltoptions.m4
m4/ltsugar.m4
m4/ltversion.m4
m4/lt~obsolete.m4

build_*

debian/changelog
souffle-*.*.*

src/souffle-mcpp
src/souffle-profile
src/profilerlib/.dirstamp
profiler_html/

doc
prof

.idea/
<<<<<<< HEAD

*.swp
*.tgz
*-pak
*.deb
=======
#macosx
.DS_Store
>>>>>>> 85c8454c
<|MERGE_RESOLUTION|>--- conflicted
+++ resolved
@@ -45,13 +45,10 @@
 prof
 
 .idea/
-<<<<<<< HEAD
 
 *.swp
 *.tgz
 *-pak
 *.deb
-=======
 #macosx
-.DS_Store
->>>>>>> 85c8454c
+.DS_Store