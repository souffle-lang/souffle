# Copyright (c) 2015, Oracle and/or its affiliates. All rights reserved.
#
# The Universal Permissive License (UPL), Version 1.0
#
# Subject to the condition set forth below, permission is hereby granted to any person obtaining a copy of this software,
# associated documentation and/or data (collectively the "Software"), free of charge and under any and all copyright rights in the
# Software, and any and all patent rights owned or freely licensable by each licensor hereunder covering either (i) the unmodified
# Software as contributed to or provided by such licensor, or (ii) the Larger Works (as defined below), to deal in both
#
# (a) the Software, and
# (b) any piece of software and/or hardware listed in the lrgrwrks.txt file if one is included with the Software (each a “Larger
# Work” to which the Software is contributed by such licensors),
#
# without restriction, including without limitation the rights to copy, create derivative works of, display, perform, and
# distribute the Software and make, use, sell, offer for sale, import, export, have made, and have sold the Software and the
# Larger Work(s), and to sublicense the foregoing rights on either these or other terms.
#
# This license is subject to the following condition:
# The above copyright notice and either this complete permission notice or at a minimum a reference to the UPL must be included in
# all copies or substantial portions of the Software.
#
# THE SOFTWARE IS PROVIDED "AS IS", WITHOUT WARRANTY OF ANY KIND, EXPRESS OR IMPLIED, INCLUDING BUT NOT LIMITED TO THE WARRANTIES
# OF MERCHANTABILITY, FITNESS FOR A PARTICULAR PURPOSE AND NONINFRINGEMENT. IN NO EVENT SHALL THE AUTHORS OR COPYRIGHT HOLDERS BE
# LIABLE FOR ANY CLAIM, DAMAGES OR OTHER LIABILITY, WHETHER IN AN ACTION OF CONTRACT, TORT OR OTHERWISE, ARISING FROM, OUT OF OR
# IN CONNECTION WITH THE SOFTWARE OR THE USE OR OTHER DEALINGS IN THE SOFTWARE.

<<<<<<< HEAD
# directories
SUBDIRS = src tests prof 

# add doxygen support to the makefile 
include $(top_srcdir)/aminclude.am

# add doxygen configuration to the distribution
EXTRA_DIST = doxygen.cfg
=======
SUBDIRS = src tests prof

# Debian packaging
if DEB
dpkg_dir = packaging
dist_src = $(PACKAGE)-$(VERSION).tar.gz
deb_src  = $(PACKAGE)_$(VERSION).orig.tar.gz

deb:
	rm -rf $(dpkg_dir)
	$(MKDIR_P) -p $(dpkg_dir)
	$(MAKE) dist
	tar -xvf $(dist_src) -C $(dpkg_dir)
	cp -r debian $(dpkg_dir)/$(distdir)
	mv $(dist_src) $(dpkg_dir)/$(deb_src)
	cd $(dpkg_dir)/$(distdir) && $(DEBUILD) -us -uc

clean-local:
	-rm -rf $(dpkg_dir)
endif

# Man pages
dist_man1_MANS = $(wildcard $(srcdir)/man/*.1)
>>>>>>> fab63ae3
<|MERGE_RESOLUTION|>--- conflicted
+++ resolved
@@ -24,7 +24,6 @@
 # LIABLE FOR ANY CLAIM, DAMAGES OR OTHER LIABILITY, WHETHER IN AN ACTION OF CONTRACT, TORT OR OTHERWISE, ARISING FROM, OUT OF OR
 # IN CONNECTION WITH THE SOFTWARE OR THE USE OR OTHER DEALINGS IN THE SOFTWARE.
 
-<<<<<<< HEAD
 # directories
 SUBDIRS = src tests prof 
 
@@ -33,8 +32,6 @@
 
 # add doxygen configuration to the distribution
 EXTRA_DIST = doxygen.cfg
-=======
-SUBDIRS = src tests prof
 
 # Debian packaging
 if DEB
@@ -56,5 +53,4 @@
 endif
 
 # Man pages
-dist_man1_MANS = $(wildcard $(srcdir)/man/*.1)
->>>>>>> fab63ae3
+dist_man1_MANS = $(wildcard $(srcdir)/man/*.1)