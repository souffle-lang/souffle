/*
 * Souffle - A Datalog Compiler
 * Copyright (c) 2020, The Souffle Developers. All rights reserved
 * Licensed under the Universal Permissive License v 1.0 as shown at:
 * - https://opensource.org/licenses/UPL
 * - <souffle root>/licenses/SOUFFLE-UPL.txt
 */

/************************************************************************
 *
 * @file RelationTag.h
 *
 * Identifies the available relation tags, including qualifiers and
 * representations.
 ***********************************************************************/

#pragma once

#include "souffle/utility/MiscUtil.h"
#include <ostream>

namespace souffle {

/** Space of user-chosen tags that a relation can have */
enum class RelationTag {
    INPUT,         // relation read from csv
    OUTPUT,        // relation written to csv
    PRINTSIZE,     // number of tuples written to stdout
    OVERRIDABLE,   // rules defined in component can be overwritten by sub-component
    INLINE,        // inlined
    NO_INLINE,     // never inline
    MAGIC,         // enable magic-set on this relation
    NO_MAGIC,      // never magic-set on this relation
    SUPPRESSED,    // warnings suppressed
    BRIE,          // use brie data-structure
    BTREE,         // use btree data-structure
    BTREE_DELETE,  // use btree_delete data-structure
    EQREL,         // use union data-structure
};

/** Space of qualifiers that a relation can have */
enum class RelationQualifier {
    INPUT,        // relation read from csv
    OUTPUT,       // relation written to csv
    PRINTSIZE,    // number of tuples written to stdout
    OVERRIDABLE,  // rules defined in component can be overwritten by sub-component
    INLINE,       // inlined
    NO_INLINE,    // never inline
    MAGIC,        // enable magic-set on this relation
    NO_MAGIC,     // never magic-set on this relation
    SUPPRESSED,   // warnings suppressed
};

/** Space of internal representations that a relation can have */
enum class RelationRepresentation {
    DEFAULT,       // use default data-structure
    BRIE,          // use brie data-structure
    BTREE,         // use btree data-structure
    BTREE_DELETE,  // use btree_delete data-structure
    EQREL,         // use union data-structure
<<<<<<< HEAD
    INCREMENTAL,   // use incremental version of btree data-structure
=======
    PROVENANCE,    // use custom btree data-structure with provenance extras
>>>>>>> 3eb8e195
    INFO,          // info relation for provenance
};

/**
 * Check if a given relation tag sets a relation representation.
 */
inline bool isRelationRepresentationTag(const RelationTag& tag) {
    switch (tag) {
        case RelationTag::BRIE:
        case RelationTag::BTREE:
        case RelationTag::BTREE_DELETE:
        case RelationTag::EQREL: return true;
        default: return false;
    }
}

/**
 * Check if a given relation tag is a relation qualifier.
 */
inline bool isRelationQualifierTag(const RelationTag& tag) {
    switch (tag) {
        case RelationTag::INPUT:
        case RelationTag::OUTPUT:
        case RelationTag::PRINTSIZE:
        case RelationTag::OVERRIDABLE:
        case RelationTag::INLINE:
        case RelationTag::NO_INLINE:
        case RelationTag::MAGIC:
        case RelationTag::NO_MAGIC:
        case RelationTag::SUPPRESSED: return true;
        default: return false;
    }
}

/**
 * Get the corresponding RelationQualifier for a valid RelationTag.
 */
inline RelationQualifier getRelationQualifierFromTag(const RelationTag& tag) {
    switch (tag) {
        case RelationTag::INPUT: return RelationQualifier::INPUT;
        case RelationTag::OUTPUT: return RelationQualifier::OUTPUT;
        case RelationTag::PRINTSIZE: return RelationQualifier::PRINTSIZE;
        case RelationTag::OVERRIDABLE: return RelationQualifier::OVERRIDABLE;
        case RelationTag::INLINE: return RelationQualifier::INLINE;
        case RelationTag::NO_INLINE: return RelationQualifier::NO_INLINE;
        case RelationTag::MAGIC: return RelationQualifier::MAGIC;
        case RelationTag::NO_MAGIC: return RelationQualifier::NO_MAGIC;
        case RelationTag::SUPPRESSED: return RelationQualifier::SUPPRESSED;
        default: fatal("invalid relation tag");
    }
}

/**
 * Get the corresponding RelationRepresentation for a valid RelationTag.
 */
inline RelationRepresentation getRelationRepresentationFromTag(const RelationTag& tag) {
    switch (tag) {
        case RelationTag::BRIE: return RelationRepresentation::BRIE;
        case RelationTag::BTREE: return RelationRepresentation::BTREE;
        case RelationTag::BTREE_DELETE: return RelationRepresentation::BTREE_DELETE;
        case RelationTag::EQREL: return RelationRepresentation::EQREL;
        default: fatal("invalid relation tag");
    }

    UNREACHABLE_BAD_CASE_ANALYSIS
}

inline std::ostream& operator<<(std::ostream& os, RelationTag qualifier) {
    switch (qualifier) {
        case RelationTag::INPUT: return os << "input";
        case RelationTag::OUTPUT: return os << "output";
        case RelationTag::PRINTSIZE: return os << "printsize";
        case RelationTag::OVERRIDABLE: return os << "overridable";
        case RelationTag::INLINE: return os << "inline";
        case RelationTag::NO_INLINE: return os << "no_inline";
        case RelationTag::MAGIC: return os << "magic";
        case RelationTag::NO_MAGIC: return os << "no_magic";
        case RelationTag::SUPPRESSED: return os << "suppressed";
        case RelationTag::BRIE: return os << "brie";
        case RelationTag::BTREE: return os << "btree";
        case RelationTag::BTREE_DELETE: return os << "btree_delete";
        case RelationTag::EQREL: return os << "eqrel";
    }

    UNREACHABLE_BAD_CASE_ANALYSIS
}

inline std::ostream& operator<<(std::ostream& os, RelationQualifier qualifier) {
    switch (qualifier) {
        case RelationQualifier::INPUT: return os << "input";
        case RelationQualifier::OUTPUT: return os << "output";
        case RelationQualifier::PRINTSIZE: return os << "printsize";
        case RelationQualifier::OVERRIDABLE: return os << "overridable";
        case RelationQualifier::INLINE: return os << "inline";
        case RelationQualifier::NO_INLINE: return os << "no_inline";
        case RelationQualifier::MAGIC: return os << "magic";
        case RelationQualifier::NO_MAGIC: return os << "no_magic";
        case RelationQualifier::SUPPRESSED: return os << "suppressed";
    }

    UNREACHABLE_BAD_CASE_ANALYSIS
}

inline std::ostream& operator<<(std::ostream& os, RelationRepresentation representation) {
    switch (representation) {
        case RelationRepresentation::BTREE: return os << "btree";
        case RelationRepresentation::BTREE_DELETE: return os << "btree_delete";
        case RelationRepresentation::BRIE: return os << "brie";
        case RelationRepresentation::EQREL: return os << "eqrel";
<<<<<<< HEAD
        case RelationRepresentation::INCREMENTAL: return os << "incremental";
=======
        case RelationRepresentation::PROVENANCE: return os << "provenance";
>>>>>>> 3eb8e195
        case RelationRepresentation::INFO: return os << "info";
        case RelationRepresentation::DEFAULT: return os;
    }

    UNREACHABLE_BAD_CASE_ANALYSIS
}

}  // namespace souffle<|MERGE_RESOLUTION|>--- conflicted
+++ resolved
@@ -58,11 +58,8 @@
     BTREE,         // use btree data-structure
     BTREE_DELETE,  // use btree_delete data-structure
     EQREL,         // use union data-structure
-<<<<<<< HEAD
     INCREMENTAL,   // use incremental version of btree data-structure
-=======
     PROVENANCE,    // use custom btree data-structure with provenance extras
->>>>>>> 3eb8e195
     INFO,          // info relation for provenance
 };
 
@@ -172,11 +169,8 @@
         case RelationRepresentation::BTREE_DELETE: return os << "btree_delete";
         case RelationRepresentation::BRIE: return os << "brie";
         case RelationRepresentation::EQREL: return os << "eqrel";
-<<<<<<< HEAD
         case RelationRepresentation::INCREMENTAL: return os << "incremental";
-=======
         case RelationRepresentation::PROVENANCE: return os << "provenance";
->>>>>>> 3eb8e195
         case RelationRepresentation::INFO: return os << "info";
         case RelationRepresentation::DEFAULT: return os;
     }
