--- conflicted
+++ resolved
@@ -29,10 +29,6 @@
             return -1;
         }
 
-<<<<<<< HEAD
-        // undefined value
-        int visitUndefValue(const RamUndefValue& undef) override {
-=======
         // true
         int visitTrue(const RamTrue& t) override {
             return -1;
@@ -40,7 +36,6 @@
 
         // false
         int visitFalse(const RamFalse& f) override {
->>>>>>> dbb7d602
             return -1;
         }
 
