--- conflicted
+++ resolved
@@ -57,22 +57,15 @@
     const RelationRepresentation representation;
 
 public:
-<<<<<<< HEAD
+    /** Used by Interpreter only */
+    mutable void* relation = nullptr;
+
     RamRelation(const std::string name, const size_t arity, const size_t numberOfHeights,
             const std::vector<std::string> attributeNames,
             const std::vector<std::string> attributeTypeQualifiers,
             const RelationRepresentation representation)
-            : RamNode(), name(std::move(name)), arity(arity), numberOfHeights(numberOfHeights),
+            : name(std::move(name)), arity(arity), numberOfHeights(numberOfHeights),
               attributeNames(std::move(attributeNames)),
-=======
-    /** Used by Interpreter only */
-    mutable void* relation = nullptr;
-
-    RamRelation(const std::string name, const size_t arity, const std::vector<std::string> attributeNames,
-            const std::vector<std::string> attributeTypeQualifiers,
-            const RelationRepresentation representation)
-            : name(std::move(name)), arity(arity), attributeNames(std::move(attributeNames)),
->>>>>>> 553863d0
               attributeTypeQualifiers(std::move(attributeTypeQualifiers)), representation(representation) {
         assert(this->attributeNames.size() == arity || this->attributeNames.empty());
         assert(this->attributeTypeQualifiers.size() == arity || this->attributeTypeQualifiers.empty());
