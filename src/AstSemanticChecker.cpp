--- conflicted
+++ resolved
@@ -247,14 +247,8 @@
             }
         }
 
-<<<<<<< HEAD
-        // Check argument types.
-        for (size_t i = 0; i < fun.getArity(); i++) {
-            auto arg = fun.getArg(i);
-=======
         size_t i = 0;
         for (auto arg : fun.getArguments()) {
->>>>>>> 97900ce1
             if (!eqTypeRamTypeAttribute(fun.getArgType(i), typeAnalysis.getTypes(arg))) {
                 switch (fun.getArgType(i)) {
                     case RamTypeAttribute::Signed:
@@ -277,45 +271,6 @@
         }
     });
 
-<<<<<<< HEAD
-=======
-    // - user-defined functors -
-    visitDepthFirst(nodes, [&](const AstUserDefinedFunctor& fun) {
-        const AstFunctorDeclaration* funDecl = program.getFunctorDeclaration(fun.getName());
-
-        // handle degenerate case first.
-        if (funDecl == nullptr) {
-            report.addError("User-defined functor hasn't been declared", fun.getSrcLoc());
-            return;
-        }
-
-        // Check arity.
-        if (funDecl->getArity() != fun.getArguments().size()) {
-            report.addError("Mismatching number of arguments of functor", fun.getSrcLoc());
-        }
-
-        // check return values of user-defined functor
-        if (funDecl->isNumerical() && !isNumberType(typeAnalysis.getTypes(&fun))) {
-            report.addError("Non-numeric use for numeric functor", fun.getSrcLoc());
-        } else if (funDecl->isSymbolic() && !isSymbolType(typeAnalysis.getTypes(&fun))) {
-            report.addError("Non-symbolic use for symbolic functor", fun.getSrcLoc());
-        }
-
-        // Check argument types.
-        size_t i = 0;
-        for (const auto arg : fun.getArguments()) {
-            if (i < funDecl->getArity()) {
-                if (funDecl->acceptsNumbers(i) && !isNumberType(typeAnalysis.getTypes(arg))) {
-                    report.addError("Non-numeric argument for functor", arg->getSrcLoc());
-                } else if (funDecl->acceptsSymbols(i) && !isSymbolType(typeAnalysis.getTypes(arg))) {
-                    report.addError("Non-symbolic argument for functor", arg->getSrcLoc());
-                }
-            }
-            i++;
-        }
-    });
-
->>>>>>> 97900ce1
     // - binary relation -
     visitDepthFirst(nodes, [&](const AstBinaryConstraint& constraint) {
         // only interested in non-equal constraints
