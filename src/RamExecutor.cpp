--- conflicted
+++ resolved
@@ -691,16 +691,12 @@
             return visit(timer.getNested());
         }
 
-<<<<<<< HEAD
         bool visitDebugInfo(const RamDebugInfo& dbg) {
             SignalHandler::instance()->setMsg(dbg.getLabel());
             return visit(dbg.getNested());
         }
 
-        bool visitCreate(const RamCreate& create) {
-=======
         bool visitCreate(const RamCreate& create) override {
->>>>>>> f8cd2065
             env.getRelation(create.getRelation());
             return true;
         }
