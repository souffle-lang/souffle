--- conflicted
+++ resolved
@@ -65,14 +65,9 @@
 
     /** High-level relation translation */
     virtual Own<ram::Sequence> generateProgram(const ast::TranslationUnit& translationUnit);
-<<<<<<< HEAD
     virtual Own<ram::Statement> generateNonRecursiveRelation(const ast::Relation& rel) const;
-    Own<ram::Statement> generateRecursiveStratum(const std::set<const ast::Relation*>& scc) const;
-=======
-    Own<ram::Statement> generateNonRecursiveRelation(const ast::Relation& rel) const;
     Own<ram::Statement> generateRecursiveStratum(
             const std::set<const ast::Relation*>& scc, std::size_t sccNum) const;
->>>>>>> 3eb8e195
 
     /** IO translation */
     Own<ram::Statement> generateStoreRelation(const ast::Relation* relation) const;
