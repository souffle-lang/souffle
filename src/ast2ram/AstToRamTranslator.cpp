--- conflicted
+++ resolved
@@ -398,7 +398,6 @@
     return ConstraintTranslator(*this, index)(*lit);
 }
 
-<<<<<<< HEAD
 RamDomain AstToRamTranslator::getConstantRamRepresentation(const ast::Constant& constant) {
     if (auto strConstant = dynamic_cast<const ast::StringConstant*>(&constant)) {
         return getSymbolTable().lookup(strConstant->getConstant());
@@ -412,473 +411,6 @@
             case ast::NumericConstant::Type::Uint:
                 return RamUnsignedFromString(numConstant->getConstant(), nullptr, 0);
             case ast::NumericConstant::Type::Float: return RamFloatFromString(numConstant->getConstant());
-=======
-Own<ast::Clause> AstToRamTranslator::ClauseTranslator::getReorderedClause(
-        const ast::Clause& clause, const int version) const {
-    const auto plan = clause.getExecutionPlan();
-
-    // check whether there is an imposed order constraint
-    if (plan == nullptr) {
-        // no plan, so reorder it according to the internal heuristic
-        if (auto* reorderedClause = ast::transform::ReorderLiteralsTransformer::reorderClauseWithSips(
-                    *translator.sips, &clause)) {
-            return Own<ast::Clause>(reorderedClause);
-        }
-        return nullptr;
-    }
-    auto orders = plan->getOrders();
-    if (orders.find(version) == orders.end()) {
-        return nullptr;
-    }
-
-    // get the imposed order
-    const auto& order = orders[version];
-
-    // create a copy and fix order
-    Own<ast::Clause> reorderedClause(clause.clone());
-
-    // Change order to start at zero
-    std::vector<unsigned int> newOrder(order->getOrder().size());
-    std::transform(order->getOrder().begin(), order->getOrder().end(), newOrder.begin(),
-            [](unsigned int i) -> unsigned int { return i - 1; });
-
-    // re-order atoms
-    reorderedClause.reset(reorderAtoms(reorderedClause.get(), newOrder));
-
-    // clear other order and fix plan
-    reorderedClause->clearExecutionPlan();
-
-    return reorderedClause;
-}
-
-AstToRamTranslator::ClauseTranslator::arg_list* AstToRamTranslator::ClauseTranslator::getArgList(
-        const ast::Node* curNode, std::map<const ast::Node*, Own<arg_list>>& nodeArgs) const {
-    if (nodeArgs.count(curNode) == 0u) {
-        if (auto rec = dynamic_cast<const ast::RecordInit*>(curNode)) {
-            nodeArgs[curNode] = mk<arg_list>(rec->getArguments());
-        } else if (auto atom = dynamic_cast<const ast::Atom*>(curNode)) {
-            nodeArgs[curNode] = mk<arg_list>(atom->getArguments());
-        } else {
-            fatal("node type doesn't have arguments!");
-        }
-    }
-    return nodeArgs[curNode].get();
-}
-
-void AstToRamTranslator::ClauseTranslator::indexValues(const ast::Node* curNode,
-        std::map<const ast::Node*, Own<arg_list>>& nodeArgs, std::map<const arg_list*, int>& arg_level,
-        ram::RelationReference* relation) {
-    arg_list* cur = getArgList(curNode, nodeArgs);
-    for (size_t pos = 0; pos < cur->size(); ++pos) {
-        // get argument
-        auto& arg = (*cur)[pos];
-
-        // check for variable references
-        if (auto var = dynamic_cast<const ast::Variable*>(arg)) {
-            if (pos < relation->get()->getArity()) {
-                valueIndex.addVarReference(*var, arg_level[cur], pos, souffle::clone(relation));
-            } else {
-                valueIndex.addVarReference(*var, arg_level[cur], pos);
-            }
-        }
-
-        // check for nested records
-        if (auto rec = dynamic_cast<const ast::RecordInit*>(arg)) {
-            // introduce new nesting level for unpack
-            op_nesting.push_back(rec);
-            arg_level[getArgList(rec, nodeArgs)] = level++;
-
-            // register location of record
-            valueIndex.setRecordDefinition(*rec, arg_level[cur], pos);
-
-            // resolve nested components
-            indexValues(rec, nodeArgs, arg_level, relation);
-        }
-    }
-}
-
-/** index values in rule */
-void AstToRamTranslator::ClauseTranslator::createValueIndex(const ast::Clause& clause) {
-    for (const auto* atom : ast::getBodyLiterals<ast::Atom>(clause)) {
-        // std::map<const arg_list*, int> arg_level;
-        std::map<const ast::Node*, Own<arg_list>> nodeArgs;
-
-        std::map<const arg_list*, int> arg_level;
-        nodeArgs[atom] = mk<arg_list>(atom->getArguments());
-        // the atom is obtained at the current level
-        // increment nesting level for the atom
-        arg_level[nodeArgs[atom].get()] = level++;
-        op_nesting.push_back(atom);
-
-        indexValues(atom, nodeArgs, arg_level, translator.translateRelation(atom).get());
-    }
-
-    // add aggregation functions
-    visitDepthFirstPostOrder(clause, [&](const ast::Argument& arg) {
-        // returns the write-location for this generator (or none if an equiv arg was already seen)
-        auto addGenerator = [&]() -> std::optional<int> {
-            // The by-value compare means that we're effectively doing CSE for any
-            // generator args during code-gen. This is a weird place to do this.
-            if (any_of(generators, [&](auto* x) { return *x == arg; })) return {};
-            generators.push_back(&arg);
-
-            int aggLoc = level++;
-            valueIndex.setGeneratorLoc(arg, Location({aggLoc, 0}));
-            return aggLoc;
-        };
-
-        if (auto agg = dynamic_cast<const ast::Aggregator*>(&arg)) {
-            if (auto aggLoc = addGenerator()) {
-                // bind aggregator variables to locations
-                const ast::Atom* atom = nullptr;
-                for (auto lit : agg->getBodyLiterals()) {
-                    if (atom == nullptr) {
-                        atom = dynamic_cast<const ast::Atom*>(lit);
-                    } else {
-                        break;
-                    }
-                }
-                if (atom != nullptr) {
-                    size_t pos = 0;
-                    for (auto* arg : atom->getArguments()) {
-                        if (const auto* var = dynamic_cast<const ast::Variable*>(arg)) {
-                            valueIndex.addVarReference(
-                                    *var, *aggLoc, (int)pos, translator.translateRelation(atom));
-                        }
-                        ++pos;
-                    }
-                }
-            }
-        }
-
-        auto* func = as<ast::IntrinsicFunctor>(arg);
-        if (func && ast::analysis::FunctorAnalysis::isMultiResult(*func)) {
-            addGenerator();
-        }
-    });
-}
-
-Own<ram::Operation> AstToRamTranslator::ClauseTranslator::createOperation(const ast::Clause& clause) {
-    const auto head = clause.getHead();
-
-    VecOwn<ram::Expression> values;
-    for (ast::Argument* arg : head->getArguments()) {
-        values.push_back(translator.translateValue(arg, valueIndex));
-    }
-
-    Own<ram::Operation> project = mk<ram::Project>(translator.translateRelation(head), std::move(values));
-
-    if (head->getArity() == 0) {
-        project = mk<ram::Filter>(
-                mk<ram::EmptinessCheck>(translator.translateRelation(head)), std::move(project));
-    }
-
-    // build up insertion call
-    return project;  // start with innermost
-}
-
-Own<ram::Operation> AstToRamTranslator::ProvenanceClauseTranslator::createOperation(
-        const ast::Clause& clause) {
-    VecOwn<ram::Expression> values;
-
-    // get all values in the body
-    for (ast::Literal* lit : clause.getBodyLiterals()) {
-        if (auto atom = dynamic_cast<ast::Atom*>(lit)) {
-            for (ast::Argument* arg : atom->getArguments()) {
-                values.push_back(translator.translateValue(arg, valueIndex));
-            }
-        } else if (auto neg = dynamic_cast<ast::ProvenanceNegation*>(lit)) {
-            size_t auxiliaryArity = translator.getEvaluationArity(neg->getAtom());
-            for (size_t i = 0; i < neg->getAtom()->getArguments().size() - auxiliaryArity; ++i) {
-                auto arg = neg->getAtom()->getArguments()[i];
-                values.push_back(translator.translateValue(arg, valueIndex));
-            }
-            for (size_t i = 0; i < auxiliaryArity; ++i) {
-                values.push_back(mk<ram::SignedConstant>(-1));
-            }
-        } else if (auto neg = dynamic_cast<ast::Negation*>(lit)) {
-            for (ast::Argument* arg : neg->getAtom()->getArguments()) {
-                values.push_back(translator.translateValue(arg, valueIndex));
-            }
-        } else if (auto con = dynamic_cast<ast::BinaryConstraint*>(lit)) {
-            values.push_back(translator.translateValue(con->getLHS(), valueIndex));
-            values.push_back(translator.translateValue(con->getRHS(), valueIndex));
-        }
-    }
-
-    return mk<ram::SubroutineReturn>(std::move(values));
-}
-
-Own<ram::Condition> AstToRamTranslator::ClauseTranslator::createCondition(const ast::Clause& originalClause) {
-    const auto head = originalClause.getHead();
-
-    // add stopping criteria for nullary relations
-    // (if it contains already the null tuple, don't re-compute)
-    if (head->getArity() == 0) {
-        return mk<ram::EmptinessCheck>(translator.translateRelation(head));
-    }
-    return nullptr;
-}
-
-Own<ram::Condition> AstToRamTranslator::ProvenanceClauseTranslator::createCondition(
-        const ast::Clause& /* originalClause */) {
-    return nullptr;
-}
-
-Own<ram::Operation> AstToRamTranslator::ClauseTranslator::filterByConstraints(size_t const level,
-        const std::vector<ast::Argument*>& args, Own<ram::Operation> op, bool constrainByFunctors) {
-    size_t pos = 0;
-
-    auto mkFilter = [&](bool isFloatArg, Own<ram::Expression> rhs) {
-        return mk<ram::Filter>(
-                mk<ram::Constraint>(isFloatArg ? BinaryConstraintOp::FEQ : BinaryConstraintOp::EQ,
-                        mk<ram::TupleElement>(level, pos), std::move(rhs)),
-                std::move(op));
-    };
-
-    for (auto* a : args) {
-        if (auto* c = dynamic_cast<const ast::Constant*>(a)) {
-            auto* const c_num = dynamic_cast<const ast::NumericConstant*>(c);
-            assert((!c_num || c_num->getType()) && "numeric constant wasn't bound to a type");
-            op = mkFilter(c_num && *c_num->getType() == ast::NumericConstant::Type::Float,
-                    translator.translateConstant(*c));
-        } else if (auto* func = dynamic_cast<const ast::Functor*>(a)) {
-            if (constrainByFunctors) {
-                TypeAttribute returnType = translator.functorAnalysis->getReturnType(func);
-                op = mkFilter(
-                        returnType == TypeAttribute::Float, translator.translateValue(func, valueIndex));
-            }
-        }
-
-        ++pos;
-    }
-
-    return op;
-}
-
-/** generate RAM code for a clause */
-Own<ram::Statement> AstToRamTranslator::ClauseTranslator::translateClause(
-        const ast::Clause& clause, const ast::Clause& originalClause, const int version) {
-    if (auto reorderedClause = getReorderedClause(clause, version)) {
-        // translate reordered clause
-        return translateClause(*reorderedClause, originalClause, version);
-    }
-
-    // get extract some details
-    const ast::Atom* head = clause.getHead();
-
-    // handle facts
-    if (isFact(clause)) {
-        // translate arguments
-        VecOwn<ram::Expression> values;
-        for (auto& arg : head->getArguments()) {
-            values.push_back(translator.translateValue(arg, ValueIndex()));
-        }
-
-        // create a fact statement
-        return mk<ram::Query>(mk<ram::Project>(translator.translateRelation(head), std::move(values)));
-    }
-
-    // the rest should be rules
-    assert(isRule(clause));
-
-    createValueIndex(clause);
-
-    // -- create RAM statement --
-
-    Own<ram::Operation> op = createOperation(clause);
-
-    /* add equivalence constraints imposed by variable binding */
-    for (const auto& cur : valueIndex.getVariableReferences()) {
-        // the first appearance
-        const Location& first = *cur.second.begin();
-        // all other appearances
-        for (const Location& loc : cur.second) {
-            if (first != loc && !valueIndex.isGenerator(loc.identifier)) {
-                // FIXME: equiv' for float types (`FEQ`)
-                op = mk<ram::Filter>(mk<ram::Constraint>(BinaryConstraintOp::EQ, makeRamTupleElement(first),
-                                             makeRamTupleElement(loc)),
-                        std::move(op));
-            }
-        }
-    }
-
-    /* add conditions caused by atoms, negations, and binary relations */
-    for (const auto& lit : clause.getBodyLiterals()) {
-        if (auto condition = translator.translateConstraint(lit, valueIndex)) {
-            op = mk<ram::Filter>(std::move(condition), std::move(op));
-        }
-    }
-
-    // add aggregator conditions
-    size_t curLevel = op_nesting.size() - 1;
-    for (auto it = op_nesting.rbegin(); it != op_nesting.rend(); ++it, --curLevel) {
-        const ast::Node* cur = *it;
-
-        if (const auto* atom = dynamic_cast<const ast::Atom*>(cur)) {
-            // add constraints
-            size_t pos = 0;
-            for (auto arg : atom->getArguments()) {
-                if (auto* agg = dynamic_cast<ast::Aggregator*>(arg)) {
-                    auto loc = valueIndex.getGeneratorLoc(*agg);
-                    // FIXME: equiv' for float types (`FEQ`)
-                    op = mk<ram::Filter>(
-                            mk<ram::Constraint>(BinaryConstraintOp::EQ, mk<ram::TupleElement>(curLevel, pos),
-                                    makeRamTupleElement(loc)),
-                            std::move(op));
-                }
-                ++pos;
-            }
-        }
-    }
-
-    // add generator levels
-    --level;
-    for (auto* cur : reverse(generators)) {
-        if (auto agg = dynamic_cast<const ast::Aggregator*>(cur)) {
-            // condition for aggregate and helper function to add terms
-            Own<ram::Condition> aggCond;
-            auto addAggCondition = [&](Own<ram::Condition> arg) {
-                aggCond = aggCond ? mk<ram::Conjunction>(std::move(aggCond), std::move(arg)) : std::move(arg);
-            };
-
-            // translate constraints of sub-clause
-            for (auto&& lit : agg->getBodyLiterals()) {
-                if (auto newCondition = translator.translateConstraint(lit, valueIndex)) {
-                    addAggCondition(std::move(newCondition));
-                }
-            }
-
-            // get the first predicate of the sub-clause
-            // NB: at most one atom is permitted in a sub-clause
-            const ast::Atom* atom = nullptr;
-            for (auto&& lit : agg->getBodyLiterals()) {
-                if (atom == nullptr) {
-                    atom = dynamic_cast<const ast::Atom*>(lit);
-                } else {
-                    assert(!isA<ast::Atom>(lit) && "Unsupported complex aggregation body encountered!");
-                }
-            }
-
-            // translate arguments's of atom (if exists) to conditions
-            if (atom != nullptr) {
-                size_t pos = 0;
-                auto addAggEqCondition = [&](Own<ram::Expression> value) {
-                    if (isUndefValue(value.get())) return;
-
-                    // FIXME: equiv' for float types (`FEQ`)
-                    addAggCondition(mk<ram::Constraint>(
-                            BinaryConstraintOp::EQ, mk<ram::TupleElement>(level, pos), std::move(value)));
-                };
-                for (auto* arg : atom->getArguments()) {
-                    // variable bindings are issued differently since we don't want self
-                    // referential variable bindings
-                    if (auto* var = dynamic_cast<const ast::Variable*>(arg)) {
-                        for (auto&& loc : valueIndex.getVariableReferences().find(var->getName())->second) {
-                            if (level != loc.identifier || (int)pos != loc.element) {
-                                addAggEqCondition(makeRamTupleElement(loc));
-                                break;
-                            }
-                        }
-                    } else if (auto value = translator.translateValue(arg, valueIndex)) {
-                        addAggEqCondition(std::move(value));
-                    }
-                    ++pos;
-                }
-            }
-
-            // translate aggregate expression
-            auto expr = translator.translateValue(agg->getTargetExpression(), valueIndex);
-
-            // add Ram-Aggregation layer
-            op = mk<ram::Aggregate>(std::move(op), agg->getOperator(), translator.translateRelation(atom),
-                    expr ? std::move(expr) : mk<ram::UndefValue>(),
-                    aggCond ? std::move(aggCond) : mk<ram::True>(), level);
-        } else if (const auto* func = dynamic_cast<const ast::IntrinsicFunctor*>(cur)) {
-            VecOwn<ram::Expression> args;
-            for (auto&& x : func->getArguments()) {
-                args.push_back(translator.translateValue(x, valueIndex));
-            }
-
-            auto func_op = [&]() -> ram::NestedIntrinsicOp {
-                switch (func->getFunctionOp().value()) {
-                    case FunctorOp::RANGE: return ram::NestedIntrinsicOp::RANGE;
-                    case FunctorOp::URANGE: return ram::NestedIntrinsicOp::URANGE;
-                    case FunctorOp::FRANGE: return ram::NestedIntrinsicOp::FRANGE;
-
-                    default: fatal("missing case handler or bad code-gen");
-                }
-            };
-
-            op = mk<ram::NestedIntrinsicOperator>(func_op(), std::move(args), std::move(op), level);
-        }
-
-        --level;
-    }
-
-    // build operation bottom-up
-    while (!op_nesting.empty()) {
-        // get next operator
-        const ast::Node* cur = op_nesting.back();
-        op_nesting.pop_back();
-
-        // get current nesting level
-        auto level = op_nesting.size();
-
-        if (const auto* atom = dynamic_cast<const ast::Atom*>(cur)) {
-            // add constraints
-            // TODO: do we wish to enable constraints by header functor? record inits do so...
-            op = filterByConstraints(level, atom->getArguments(), std::move(op), false);
-
-            // check whether all arguments are unnamed variables
-            bool isAllArgsUnnamed = true;
-            for (auto* argument : atom->getArguments()) {
-                if (!isA<ast::UnnamedVariable>(argument)) {
-                    isAllArgsUnnamed = false;
-                }
-            }
-
-            // add check for emptiness for an atom
-            op = mk<ram::Filter>(
-                    mk<ram::Negation>(mk<ram::EmptinessCheck>(translator.translateRelation(atom))),
-                    std::move(op));
-
-            // add a scan level
-            if (atom->getArity() != 0 && !isAllArgsUnnamed) {
-                if (head->getArity() == 0) {
-                    op = mk<ram::Break>(
-                            mk<ram::Negation>(mk<ram::EmptinessCheck>(translator.translateRelation(head))),
-                            std::move(op));
-                }
-                if (Global::config().has("profile")) {
-                    std::stringstream ss;
-                    ss << head->getQualifiedName();
-                    ss.str("");
-                    ss << "@frequency-atom" << ';';
-                    ss << originalClause.getHead()->getQualifiedName() << ';';
-                    ss << version << ';';
-                    ss << stringify(toString(clause)) << ';';
-                    ss << stringify(toString(*atom)) << ';';
-                    ss << stringify(toString(originalClause)) << ';';
-                    ss << level << ';';
-                    op = mk<ram::Scan>(translator.translateRelation(atom), level, std::move(op), ss.str());
-                } else {
-                    op = mk<ram::Scan>(translator.translateRelation(atom), level, std::move(op));
-                }
-            }
-
-            // TODO: support constants in nested records!
-        } else if (const auto* rec = dynamic_cast<const ast::RecordInit*>(cur)) {
-            // add constant constraints
-            op = filterByConstraints(level, rec->getArguments(), std::move(op));
-
-            // add an unpack level
-            const Location& loc = valueIndex.getDefinitionPoint(*rec);
-            op = mk<ram::UnpackRecord>(
-                    std::move(op), level, makeRamTupleElement(loc), rec->getArguments().size());
-        } else {
-            fatal("Unsupported AST node for creation of scan-level!");
->>>>>>> 15a408c0
         }
     }
 
