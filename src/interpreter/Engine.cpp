/*
 * Souffle - A Datalog Compiler
 * Copyright (c) 2019, The Souffle Developers. All rights reserved.
 * Licensed under the Universal Permissive License v 1.0 as shown at:
 * - https://opensource.org/licenses/UPL
 * - <souffle root>/licenses/SOUFFLE-UPL.txt
 */

/************************************************************************
 *
 * @file Engine.cpp
 *
 * Define the Interpreter Engine class.
 ***********************************************************************/

#include "interpreter/Engine.h"
#include "AggregateOp.h"
#include "FunctorOps.h"
#include "Global.h"
#include "interpreter/Context.h"
#include "interpreter/Index.h"
#include "interpreter/Node.h"
#include "interpreter/Relation.h"
#include "interpreter/ViewContext.h"
#include "ram/Aggregate.h"
#include "ram/AutoIncrement.h"
#include "ram/Break.h"
#include "ram/Call.h"
#include "ram/Clear.h"
#include "ram/Conjunction.h"
#include "ram/Constraint.h"
#include "ram/DebugInfo.h"
#include "ram/EmptinessCheck.h"
#include "ram/ExistenceCheck.h"
#include "ram/Exit.h"
#include "ram/Extend.h"
#include "ram/False.h"
#include "ram/Filter.h"
#include "ram/IO.h"
#include "ram/IfExists.h"
#include "ram/IndexAggregate.h"
#include "ram/IndexIfExists.h"
#include "ram/IndexScan.h"
#include "ram/Insert.h"
#include "ram/IntrinsicOperator.h"
#include "ram/LogRelationTimer.h"
#include "ram/LogSize.h"
#include "ram/LogTimer.h"
#include "ram/Loop.h"
#include "ram/Negation.h"
#include "ram/NestedIntrinsicOperator.h"
#include "ram/NumericConstant.h"
#include "ram/PackRecord.h"
#include "ram/Parallel.h"
#include "ram/ParallelAggregate.h"
#include "ram/ParallelIfExists.h"
#include "ram/ParallelIndexAggregate.h"
#include "ram/ParallelIndexIfExists.h"
#include "ram/ParallelIndexScan.h"
#include "ram/ParallelScan.h"
#include "ram/Program.h"
#include "ram/ProvenanceExistenceCheck.h"
#include "ram/Query.h"
#include "ram/Relation.h"
#include "ram/RelationSize.h"
#include "ram/Scan.h"
#include "ram/Sequence.h"
#include "ram/Statement.h"
#include "ram/StringConstant.h"
#include "ram/SubroutineArgument.h"
#include "ram/SubroutineReturn.h"
#include "ram/Swap.h"
#include "ram/TranslationUnit.h"
#include "ram/True.h"
#include "ram/TupleElement.h"
#include "ram/TupleOperation.h"
#include "ram/UnpackRecord.h"
#include "ram/UserDefinedOperator.h"
#include "ram/utility/Visitor.h"
#include "souffle/BinaryConstraintOps.h"
#include "souffle/RamTypes.h"
#include "souffle/RecordTable.h"
#include "souffle/SignalHandler.h"
#include "souffle/SymbolTable.h"
#include "souffle/TypeAttribute.h"
#include "souffle/io/IOSystem.h"
#include "souffle/io/ReadStream.h"
#include "souffle/io/WriteStream.h"
#include "souffle/profile/Logger.h"
#include "souffle/profile/ProfileEvent.h"
#include "souffle/utility/EvaluatorUtil.h"
#include "souffle/utility/MiscUtil.h"
#include "souffle/utility/ParallelUtil.h"
#include "souffle/utility/StringUtil.h"
#include <algorithm>
#include <array>
#include <atomic>
#include <cassert>
#include <cstdint>
#include <cstdlib>
#include <cstring>
#include <deque>
#include <functional>
#include <iostream>
#include <iterator>
#include <map>
#include <memory>
#include <regex>
#include <sstream>
#include <string>
#include <utility>
#include <vector>
#include <dlfcn.h>
#include <ffi.h>

namespace souffle::interpreter {

// Handle difference in dynamic libraries suffixes.
#ifdef __APPLE__
#define dynamicLibSuffix ".dylib";
#else
#define dynamicLibSuffix ".so";
#endif

// Aliases for foreign function interface.
#if RAM_DOMAIN_SIZE == 64
#define FFI_RamSigned ffi_type_sint64
#define FFI_RamUnsigned ffi_type_uint64
#define FFI_RamFloat ffi_type_double
#else
#define FFI_RamSigned ffi_type_sint32
#define FFI_RamUnsigned ffi_type_uint32
#define FFI_RamFloat ffi_type_float
#endif

#define FFI_Symbol ffi_type_pointer

namespace {
constexpr RamDomain RAM_BIT_SHIFT_MASK = RAM_DOMAIN_SIZE - 1;

#ifdef _OPENMP
std::size_t number_of_threads(const std::size_t user_specified) {
    if (user_specified > 0) {
        omp_set_num_threads(user_specified);
        return user_specified;
    } else {
        return omp_get_max_threads();
    }
}
#else
std::size_t number_of_threads(const std::size_t) {
    return 1;
}
#endif

}  // namespace

Engine::Engine(ram::TranslationUnit& tUnit)
        : profileEnabled(Global::config().has("profile")),
          frequencyCounterEnabled(Global::config().has("profile-frequency")),
          isProvenance(Global::config().has("provenance")),
<<<<<<< HEAD
          numOfThreads(number_of_threads(std::stoi(Global::config().get("jobs")))), tUnit(tUnit),
          isa(tUnit.getAnalysis<ram::analysis::IndexAnalysis>()), recordTable(numOfThreads),
          symbolTable(numOfThreads) {}
=======
          numOfThreads(std::stoi(Global::config().get("jobs"))), tUnit(tUnit),
          isa(tUnit.getAnalysis<ram::analysis::IndexAnalysis>()) {
#ifdef _OPENMP
    if (numOfThreads > 0) {
        omp_set_num_threads(numOfThreads);
    } else {
        // Update threads to the system default
        numOfThreads = omp_get_max_threads();
    }
#endif
}
>>>>>>> 79015570

Engine::RelationHandle& Engine::getRelationHandle(const std::size_t idx) {
    return *relations[idx];
}

void Engine::swapRelation(const std::size_t ramRel1, const std::size_t ramRel2) {
    RelationHandle& rel1 = getRelationHandle(ramRel1);
    RelationHandle& rel2 = getRelationHandle(ramRel2);
    std::swap(rel1, rel2);
}

int Engine::incCounter() {
    return counter++;
}

RecordTable& Engine::getRecordTable() {
    return recordTable;
}

ram::TranslationUnit& Engine::getTranslationUnit() {
    return tUnit;
}

void* Engine::getMethodHandle(const std::string& method) {
    // load DLLs (if not done yet)
    for (void* libHandle : loadDLL()) {
        auto* methodHandle = dlsym(libHandle, method.c_str());
        if (methodHandle != nullptr) {
            return methodHandle;
        }
    }
    return nullptr;
}

VecOwn<Engine::RelationHandle>& Engine::getRelationMap() {
    return relations;
}

void Engine::createRelation(const ram::Relation& id, const std::size_t idx) {
    if (relations.size() < idx + 1) {
        relations.resize(idx + 1);
    }

    RelationHandle res;

    if (id.getRepresentation() == RelationRepresentation::EQREL) {
        res = createEqrelRelation(id, isa->getIndexSelection(id.getName()));
    } else {
        if (isProvenance) {
            res = createProvenanceRelation(id, isa->getIndexSelection(id.getName()));
        } else {
            res = createBTreeRelation(id, isa->getIndexSelection(id.getName()));
        }
    }
    relations[idx] = mk<RelationHandle>(std::move(res));
}

const std::vector<void*>& Engine::loadDLL() {
    if (!dll.empty()) {
        return dll;
    }

    if (!Global::config().has("libraries")) {
        Global::config().set("libraries", "functors");
    }
    if (!Global::config().has("library-dir")) {
        Global::config().set("library-dir", ".");
    }

    for (const std::string& library : splitString(Global::config().get("libraries"), ' ')) {
        // The library may be blank
        if (library.empty()) {
            continue;
        }
        auto paths = splitString(Global::config().get("library-dir"), ' ');
        // Set up our paths to have a library appended
        for (std::string& path : paths) {
            if (path.back() != '/') {
                path += '/';
            }
        }

        if (library.find('/') != std::string::npos) {
            paths.clear();
        }

        paths.push_back("");

        void* tmp = nullptr;
        for (const std::string& path : paths) {
            std::string fullpath = path + "lib" + library + dynamicLibSuffix;
            tmp = dlopen(fullpath.c_str(), RTLD_LAZY);
            if (tmp != nullptr) {
                dll.push_back(tmp);
                break;
            }
        }
    }

    return dll;
}

std::size_t Engine::getIterationNumber() const {
    return iteration;
}
void Engine::incIterationNumber() {
    ++iteration;
}
void Engine::resetIterationNumber() {
    iteration = 0;
}

void Engine::executeMain() {
    SignalHandler::instance()->set();
    if (Global::config().has("verbose")) {
        SignalHandler::instance()->enableLogging();
    }

    generateIR();
    assert(main != nullptr && "Executing an empty program");

    Context ctxt;

    if (!profileEnabled) {
        Context ctxt;
        execute(main.get(), ctxt);
    } else {
        ProfileEventSingleton::instance().setOutputFile(Global::config().get("profile"));
        // Prepare the frequency table for threaded use
        const ram::Program& program = tUnit.getProgram();
        visit(program, [&](const ram::TupleOperation& node) {
            if (!node.getProfileText().empty()) {
                frequencies.emplace(node.getProfileText(), std::deque<std::atomic<std::size_t>>());
                frequencies[node.getProfileText()].emplace_back(0);
            }
        });
        // Enable profiling for execution of main
        ProfileEventSingleton::instance().startTimer();
        ProfileEventSingleton::instance().makeTimeEvent("@time;starttime");
        // Store configuration
        for (const auto& cur : Global::config().data()) {
            ProfileEventSingleton::instance().makeConfigRecord(cur.first, cur.second);
        }
        // Store count of relations
        std::size_t relationCount = 0;
        for (auto rel : tUnit.getProgram().getRelations()) {
            if (rel->getName()[0] != '@') {
                ++relationCount;
                reads[rel->getName()] = 0;
            }
        }
        ProfileEventSingleton::instance().makeConfigRecord("relationCount", std::to_string(relationCount));

        // Store count of rules
        std::size_t ruleCount = 0;
        visit(program, [&](const ram::Query&) { ++ruleCount; });
        ProfileEventSingleton::instance().makeConfigRecord("ruleCount", std::to_string(ruleCount));

        Context ctxt;
        execute(main.get(), ctxt);
        ProfileEventSingleton::instance().stopTimer();
        for (auto const& cur : frequencies) {
            for (std::size_t i = 0; i < cur.second.size(); ++i) {
                ProfileEventSingleton::instance().makeQuantityEvent(cur.first, cur.second[i], i);
            }
        }
        for (auto const& cur : reads) {
            ProfileEventSingleton::instance().makeQuantityEvent(
                    "@relation-reads;" + cur.first, cur.second, 0);
        }
    }
    SignalHandler::instance()->reset();
}

void Engine::generateIR() {
    const ram::Program& program = tUnit.getProgram();
    NodeGenerator generator(*this);
    if (subroutine.empty()) {
        for (const auto& sub : program.getSubroutines()) {
            subroutine.push_back(generator.generateTree(*sub.second));
        }
    }
    if (main == nullptr) {
        main = generator.generateTree(program.getMain());
    }
}

void Engine::executeSubroutine(
        const std::string& name, const std::vector<RamDomain>& args, std::vector<RamDomain>& ret) {
    Context ctxt;
    ctxt.setReturnValues(ret);
    ctxt.setArguments(args);
    generateIR();
    const ram::Program& program = tUnit.getProgram();
    auto subs = program.getSubroutines();
    std::size_t i = distance(subs.begin(), subs.find(name));
    execute(subroutine[i].get(), ctxt);
}

RamDomain Engine::execute(const Node* node, Context& ctxt) {
#define DEBUG(Kind) std::cout << "Running Node: " << #Kind << "\n";
#define EVAL_CHILD(ty, idx) ramBitCast<ty>(execute(shadow.getChild(idx), ctxt))
#define EVAL_LEFT(ty) ramBitCast<ty>(execute(shadow.getLhs(), ctxt))
#define EVAL_RIGHT(ty) ramBitCast<ty>(execute(shadow.getRhs(), ctxt))

// Overload CASE based on number of arguments.
// CASE(Kind) -> BASE_CASE(Kind)
// CASE(Kind, Structure, Arity) -> EXTEND_CASE(Kind, Structure, Arity)
#define GET_MACRO(_1, _2, _3, NAME, ...) NAME
#define CASE(...) GET_MACRO(__VA_ARGS__, EXTEND_CASE, _Dummy, BASE_CASE)(__VA_ARGS__)

#define BASE_CASE(Kind) \
    case (I_##Kind): {  \
        return [&]() -> RamDomain { \
            [[maybe_unused]] const auto& shadow = *static_cast<const interpreter::Kind*>(node); \
            [[maybe_unused]] const auto& cur = *static_cast<const ram::Kind*>(node->getShadow());
// EXTEND_CASE also defer the relation type
#define EXTEND_CASE(Kind, Structure, Arity)    \
    case (I_##Kind##_##Structure##_##Arity): { \
        return [&]() -> RamDomain { \
            [[maybe_unused]] const auto& shadow = *static_cast<const interpreter::Kind*>(node); \
            [[maybe_unused]] const auto& cur = *static_cast<const ram::Kind*>(node->getShadow());\
            using RelType = Relation<Arity, interpreter::Structure>;
#define ESAC(Kind) \
    }              \
    ();            \
    }

#define TUPLE_COPY_FROM(dst, src)     \
    assert(dst.size() == src.size()); \
    std::copy_n(src.begin(), dst.size(), dst.begin())

#define CAL_SEARCH_BOUND(superInfo, low, high)                          \
    /** Unbounded and Constant */                                       \
    TUPLE_COPY_FROM(low, superInfo.first);                              \
    TUPLE_COPY_FROM(high, superInfo.second);                            \
    /* TupleElement */                                                  \
    for (const auto& tupleElement : superInfo.tupleFirst) {             \
        low[tupleElement[0]] = ctxt[tupleElement[1]][tupleElement[2]];  \
    }                                                                   \
    for (const auto& tupleElement : superInfo.tupleSecond) {            \
        high[tupleElement[0]] = ctxt[tupleElement[1]][tupleElement[2]]; \
    }                                                                   \
    /* Generic */                                                       \
    for (const auto& expr : superInfo.exprFirst) {                      \
        low[expr.first] = execute(expr.second.get(), ctxt);             \
    }                                                                   \
    for (const auto& expr : superInfo.exprSecond) {                     \
        high[expr.first] = execute(expr.second.get(), ctxt);            \
    }

    switch (node->getType()) {
        CASE(NumericConstant)
            return cur.getConstant();
        ESAC(NumericConstant)

        CASE(StringConstant)
            return shadow.getConstant();
        ESAC(StringConstant)

        CASE(TupleElement)
            return ctxt[shadow.getTupleId()][shadow.getElement()];
        ESAC(TupleElement)

        CASE(AutoIncrement)
            return incCounter();
        ESAC(AutoIncrement)

        CASE(IntrinsicOperator)
// clang-format off
#define BINARY_OP_TYPED(ty, op) return ramBitCast(static_cast<ty>(EVAL_CHILD(ty, 0) op EVAL_CHILD(ty, 1)))

#define BINARY_OP_LOGICAL(opcode, op) BINARY_OP_INTEGRAL(opcode, op)
#define BINARY_OP_INTEGRAL(opcode, op)                           \
    case FunctorOp::   opcode: BINARY_OP_TYPED(RamSigned  , op); \
    case FunctorOp::U##opcode: BINARY_OP_TYPED(RamUnsigned, op);
#define BINARY_OP_NUMERIC(opcode, op)                         \
    BINARY_OP_INTEGRAL(opcode, op)                            \
    case FunctorOp::F##opcode: BINARY_OP_TYPED(RamFloat, op);

#define BINARY_OP_SHIFT_MASK(ty, op)                                                 \
    return ramBitCast(EVAL_CHILD(ty, 0) op (EVAL_CHILD(ty, 1) & RAM_BIT_SHIFT_MASK))
#define BINARY_OP_INTEGRAL_SHIFT(opcode, op, tySigned, tyUnsigned)    \
    case FunctorOp::   opcode: BINARY_OP_SHIFT_MASK(tySigned   , op); \
    case FunctorOp::U##opcode: BINARY_OP_SHIFT_MASK(tyUnsigned , op);

#define MINMAX_OP_SYM(op)                                        \
    {                                                            \
        auto result = EVAL_CHILD(RamDomain, 0);                  \
        auto* result_val = &getSymbolTable().decode(result);     \
        for (std::size_t i = 1; i < args.size(); i++) {          \
            auto alt = EVAL_CHILD(RamDomain, i);                 \
            if (alt == result) continue;                         \
                                                                 \
            const auto& alt_val = getSymbolTable().decode(alt);  \
            if (*result_val op alt_val) {                        \
                result_val = &alt_val;                           \
                result = alt;                                    \
            }                                                    \
        }                                                        \
        return result;                                           \
    }
#define MINMAX_OP(ty, op)                           \
    {                                               \
        auto result = EVAL_CHILD(ty, 0);            \
        for (std::size_t i = 1; i < args.size(); i++) {  \
            result = op(result, EVAL_CHILD(ty, i)); \
        }                                           \
        return ramBitCast(result);                  \
    }
#define MINMAX_NUMERIC(opCode, op)                        \
    case FunctorOp::   opCode: MINMAX_OP(RamSigned  , op) \
    case FunctorOp::U##opCode: MINMAX_OP(RamUnsigned, op) \
    case FunctorOp::F##opCode: MINMAX_OP(RamFloat   , op)

#define UNARY_OP(op, ty, func)                                      \
    case FunctorOp::op: { \
        auto x = EVAL_CHILD(ty, 0); \
        return ramBitCast(func(x)); \
    }
#define CONV_TO_STRING(op, ty)                                                             \
    case FunctorOp::op: return getSymbolTable().encode(std::to_string(EVAL_CHILD(ty, 0)));
#define CONV_FROM_STRING(op, ty)                              \
    case FunctorOp::op: return evaluator::symbol2numeric<ty>( \
        getSymbolTable().decode(EVAL_CHILD(RamDomain, 0)));
            // clang-format on

            const auto& args = cur.getArguments();
            switch (cur.getOperator()) {
                /** Unary Functor Operators */
                case FunctorOp::ORD: return execute(shadow.getChild(0), ctxt);
                case FunctorOp::STRLEN:
                    return getSymbolTable().decode(execute(shadow.getChild(0), ctxt)).size();
                case FunctorOp::NEG: return -execute(shadow.getChild(0), ctxt);
                case FunctorOp::FNEG: {
                    RamDomain result = execute(shadow.getChild(0), ctxt);
                    return ramBitCast(-ramBitCast<RamFloat>(result));
                }
                case FunctorOp::BNOT: return ~execute(shadow.getChild(0), ctxt);
                case FunctorOp::UBNOT: {
                    RamDomain result = execute(shadow.getChild(0), ctxt);
                    return ramBitCast(~ramBitCast<RamUnsigned>(result));
                }
                case FunctorOp::LNOT: return !execute(shadow.getChild(0), ctxt);

                case FunctorOp::ULNOT: {
                    RamDomain result = execute(shadow.getChild(0), ctxt);
                    // Casting is a bit tricky here, since ! returns a boolean.
                    return ramBitCast(static_cast<RamUnsigned>(!ramBitCast<RamUnsigned>(result)));
                }

                    // clang-format off
                /** numeric coersions follow C++ semantics. */

                // Identity overloads
                case FunctorOp::F2F:
                case FunctorOp::I2I:
                case FunctorOp::U2U:
                case FunctorOp::S2S:
                    return execute(shadow.getChild(0), ctxt);

                UNARY_OP(F2I, RamFloat   , static_cast<RamSigned>)
                UNARY_OP(F2U, RamFloat   , static_cast<RamUnsigned>)

                UNARY_OP(I2U, RamSigned  , static_cast<RamUnsigned>)
                UNARY_OP(I2F, RamSigned  , static_cast<RamFloat>)

                UNARY_OP(U2I, RamUnsigned, static_cast<RamSigned>)
                UNARY_OP(U2F, RamUnsigned, static_cast<RamFloat>)

                CONV_TO_STRING(F2S, RamFloat)
                CONV_TO_STRING(I2S, RamSigned)
                CONV_TO_STRING(U2S, RamUnsigned)

                CONV_FROM_STRING(S2F, RamFloat)
                CONV_FROM_STRING(S2I, RamSigned)
                CONV_FROM_STRING(S2U, RamUnsigned)

                /** Binary Functor Operators */
                BINARY_OP_NUMERIC(ADD, +)
                BINARY_OP_NUMERIC(SUB, -)
                BINARY_OP_NUMERIC(MUL, *)
                BINARY_OP_NUMERIC(DIV, /)
                    // clang-format on

                case FunctorOp::EXP: {
                    return std::pow(execute(shadow.getChild(0), ctxt), execute(shadow.getChild(1), ctxt));
                }

                case FunctorOp::UEXP: {
                    auto first = ramBitCast<RamUnsigned>(execute(shadow.getChild(0), ctxt));
                    auto second = ramBitCast<RamUnsigned>(execute(shadow.getChild(1), ctxt));
                    // Extra casting required: pow returns a floating point.
                    return ramBitCast(static_cast<RamUnsigned>(std::pow(first, second)));
                }

                case FunctorOp::FEXP: {
                    auto first = ramBitCast<RamFloat>(execute(shadow.getChild(0), ctxt));
                    auto second = ramBitCast<RamFloat>(execute(shadow.getChild(1), ctxt));
                    return ramBitCast(static_cast<RamFloat>(std::pow(first, second)));
                }

                    // clang-format off
                BINARY_OP_INTEGRAL(MOD, %)
                BINARY_OP_INTEGRAL(BAND, &)
                BINARY_OP_INTEGRAL(BOR, |)
                BINARY_OP_INTEGRAL(BXOR, ^)
                // Handle left-shift as unsigned to match Java semantics of `<<`, namely:
                //  "... `n << s` is `n` left-shifted `s` bit positions; ..."
                // Using `RamSigned` would imply UB due to signed overflow when shifting negatives.
                BINARY_OP_INTEGRAL_SHIFT(BSHIFT_L         , <<, RamUnsigned, RamUnsigned)
                // For right-shift, we do need sign extension.
                BINARY_OP_INTEGRAL_SHIFT(BSHIFT_R         , >>, RamSigned  , RamUnsigned)
                BINARY_OP_INTEGRAL_SHIFT(BSHIFT_R_UNSIGNED, >>, RamUnsigned, RamUnsigned)

                BINARY_OP_LOGICAL(LAND, &&)
                BINARY_OP_LOGICAL(LOR , ||)
                BINARY_OP_LOGICAL(LXOR, + souffle::evaluator::lxor_infix() +)

                MINMAX_NUMERIC(MAX, std::max)
                MINMAX_NUMERIC(MIN, std::min)

                case FunctorOp::SMAX: MINMAX_OP_SYM(<)
                case FunctorOp::SMIN: MINMAX_OP_SYM(>)
                    // clang-format on

                case FunctorOp::CAT: {
                    std::stringstream ss;
                    for (std::size_t i = 0; i < args.size(); i++) {
                        ss << getSymbolTable().decode(execute(shadow.getChild(i), ctxt));
                    }
                    return getSymbolTable().encode(ss.str());
                }
                /** Ternary Functor Operators */
                case FunctorOp::SUBSTR: {
                    auto symbol = execute(shadow.getChild(0), ctxt);
                    const std::string& str = getSymbolTable().decode(symbol);
                    auto idx = execute(shadow.getChild(1), ctxt);
                    auto len = execute(shadow.getChild(2), ctxt);
                    std::string sub_str;
                    try {
                        sub_str = str.substr(idx, len);
                    } catch (...) {
                        std::cerr << "warning: wrong index position provided by substr(\"";
                        std::cerr << str << "\"," << (int32_t)idx << "," << (int32_t)len << ") functor.\n";
                    }
                    return getSymbolTable().encode(sub_str);
                }

                case FunctorOp::RANGE:
                case FunctorOp::URANGE:
                case FunctorOp::FRANGE:
                    fatal("ICE: functor `%s` must map onto `NestedIntrinsicOperator`", cur.getOperator());
            }

            { UNREACHABLE_BAD_CASE_ANALYSIS }

#undef BINARY_OP_LOGICAL
#undef BINARY_OP_INTEGRAL
#undef BINARY_OP_NUMERIC
#undef BINARY_OP_SHIFT_MASK
#undef BINARY_OP_INTEGRAL_SHIFT
#undef MINMAX_OP_SYM
#undef MINMAX_OP
#undef MINMAX_NUMERIC
#undef UNARY_OP
#undef CONV_TO_STRING
#undef CONV_FROM_STRING
        ESAC(IntrinsicOperator)

        CASE(NestedIntrinsicOperator)
            auto numArgs = cur.getArguments().size();
            auto runNested = [&](auto&& tuple) {
                ctxt[cur.getTupleId()] = tuple.data();
                execute(shadow.getChild(numArgs), ctxt);
            };

#define RUN_RANGE(ty)                                                                                     \
    numArgs == 3                                                                                          \
            ? evaluator::runRange<ty>(EVAL_CHILD(ty, 0), EVAL_CHILD(ty, 1), EVAL_CHILD(ty, 2), runNested) \
            : evaluator::runRange<ty>(EVAL_CHILD(ty, 0), EVAL_CHILD(ty, 1), runNested),                   \
            true

            switch (cur.getFunction()) {
                case ram::NestedIntrinsicOp::RANGE: return RUN_RANGE(RamSigned);
                case ram::NestedIntrinsicOp::URANGE: return RUN_RANGE(RamUnsigned);
                case ram::NestedIntrinsicOp::FRANGE: return RUN_RANGE(RamFloat);
            }

            { UNREACHABLE_BAD_CASE_ANALYSIS }
#undef RUN_RANGE
        ESAC(NestedIntrinsicOperator)

        CASE(UserDefinedOperator)
            const std::string& name = cur.getName();

            auto userFunctor = reinterpret_cast<void (*)()>(getMethodHandle(name));
            if (userFunctor == nullptr) fatal("cannot find user-defined operator `%s`", name);
            std::size_t arity = cur.getArguments().size();

            if (cur.isStateful()) {
                // prepare dynamic call environment
                ffi_cif cif;
                ffi_type* args[arity + 2];
                void* values[arity + 2];
                RamDomain intVal[arity];
                ffi_arg rc;

                /* Initialize arguments for ffi-call */
                args[0] = args[1] = &ffi_type_pointer;
                void* symbolTable = (void*)&getSymbolTable();
                values[0] = &symbolTable;
                void* recordTable = (void*)&getRecordTable();
                values[1] = &recordTable;
                for (std::size_t i = 0; i < arity; i++) {
                    intVal[i] = execute(shadow.getChild(i), ctxt);
                    args[i + 2] = &FFI_RamSigned;
                    values[i + 2] = &intVal[i];
                }

                // Set codomain.
                auto codomain = &FFI_RamSigned;

                // Call the external function.
                const auto prepStatus = ffi_prep_cif(&cif, FFI_DEFAULT_ABI, arity + 2, codomain, args);
                if (prepStatus != FFI_OK) {
                    fatal("Failed to prepare CIF for user-defined operator `%s`; error code = %d", name,
                            prepStatus);
                }
                ffi_call(&cif, userFunctor, &rc, values);
                return static_cast<RamDomain>(rc);
            } else {
                const std::vector<TypeAttribute>& types = cur.getArgsTypes();

                // prepare dynamic call environment
                ffi_cif cif;
                ffi_type* args[arity];
                void* values[arity];
                RamDomain intVal[arity];
                RamUnsigned uintVal[arity];
                RamFloat floatVal[arity];
                const char* strVal[arity];

                /* Initialize arguments for ffi-call */
                for (std::size_t i = 0; i < arity; i++) {
                    RamDomain arg = execute(shadow.getChild(i), ctxt);
                    switch (types[i]) {
                        case TypeAttribute::Symbol:
                            args[i] = &FFI_Symbol;
                            strVal[i] = getSymbolTable().decode(arg).c_str();
                            values[i] = &strVal[i];
                            break;
                        case TypeAttribute::Signed:
                            args[i] = &FFI_RamSigned;
                            intVal[i] = arg;
                            values[i] = &intVal[i];
                            break;
                        case TypeAttribute::Unsigned:
                            args[i] = &FFI_RamUnsigned;
                            uintVal[i] = ramBitCast<RamUnsigned>(arg);
                            values[i] = &uintVal[i];
                            break;
                        case TypeAttribute::Float:
                            args[i] = &FFI_RamFloat;
                            floatVal[i] = ramBitCast<RamFloat>(arg);
                            values[i] = &floatVal[i];
                            break;
                        case TypeAttribute::ADT: fatal("ADT support is not implemented");
                        case TypeAttribute::Record: fatal("Record support is not implemented");
                    }
                }

                // Get codomain.
                auto codomain = &FFI_RamSigned;
                switch (cur.getReturnType()) {
                    case TypeAttribute::Symbol: codomain = &FFI_Symbol; break;
                    case TypeAttribute::Signed: codomain = &FFI_RamSigned; break;
                    case TypeAttribute::Unsigned: codomain = &FFI_RamUnsigned; break;
                    case TypeAttribute::Float: codomain = &FFI_RamFloat; break;
                    case TypeAttribute::ADT: fatal("Not implemented");
                    case TypeAttribute::Record: fatal("Not implemented");
                }

                // Call the external function.
                const auto prepStatus = ffi_prep_cif(&cif, FFI_DEFAULT_ABI, arity, codomain, args);
                if (prepStatus != FFI_OK) {
                    fatal("Failed to prepare CIF for user-defined operator `%s`; error code = %d", name,
                            prepStatus);
                }

                // Call †he functor and return
                // Float return type needs special treatment, see https://stackoverflow.com/q/61577543
                if (cur.getReturnType() == TypeAttribute::Float) {
                    RamFloat rvalue;
                    ffi_call(&cif, userFunctor, &rvalue, values);
                    return ramBitCast(rvalue);
                } else {
                    ffi_arg rvalue;
                    ffi_call(&cif, userFunctor, &rvalue, values);

                    switch (cur.getReturnType()) {
                        case TypeAttribute::Signed: return static_cast<RamDomain>(rvalue);
                        case TypeAttribute::Symbol:
                            return getSymbolTable().encode(reinterpret_cast<const char*>(rvalue));
                        case TypeAttribute::Unsigned: return ramBitCast(static_cast<RamUnsigned>(rvalue));
                        case TypeAttribute::Float: fatal("Floats must be handled seperately");
                        case TypeAttribute::ADT: fatal("Not implemented");
                        case TypeAttribute::Record: fatal("Not implemented");
                    }
                    fatal("Unsupported user defined operator");
                }
            }

        ESAC(UserDefinedOperator)

        CASE(PackRecord)
            auto values = cur.getArguments();
            std::size_t arity = values.size();
            RamDomain data[arity];
            for (std::size_t i = 0; i < arity; ++i) {
                data[i] = execute(shadow.getChild(i), ctxt);
            }
            return getRecordTable().pack(data, arity);
        ESAC(PackRecord)

        CASE(SubroutineArgument)
            return ctxt.getArgument(cur.getArgument());
        ESAC(SubroutineArgument)

        CASE(True)
            return true;
        ESAC(True)

        CASE(False)
            return false;
        ESAC(False)

        CASE(Conjunction)
            return execute(shadow.getLhs(), ctxt) && execute(shadow.getRhs(), ctxt);
        ESAC(Conjunction)

        CASE(Negation)
            return !execute(shadow.getChild(), ctxt);
        ESAC(Negation)

#define EMPTINESS_CHECK(Structure, Arity, ...)                          \
    CASE(EmptinessCheck, Structure, Arity)                              \
        const auto& rel = *static_cast<RelType*>(shadow.getRelation()); \
        return rel.empty();                                             \
    ESAC(EmptinessCheck)

        FOR_EACH(EMPTINESS_CHECK)
#undef EMPTINESS_CHECK

#define RELATION_SIZE(Structure, Arity, ...)                            \
    CASE(RelationSize, Structure, Arity)                                \
        const auto& rel = *static_cast<RelType*>(shadow.getRelation()); \
        return rel.size();                                              \
    ESAC(RelationSize)

        FOR_EACH(RELATION_SIZE)
#undef RELATION_SIZE

#define EXISTENCE_CHECK(Structure, Arity, ...)            \
    CASE(ExistenceCheck, Structure, Arity)                \
        return evalExistenceCheck<RelType>(shadow, ctxt); \
    ESAC(ExistenceCheck)

        FOR_EACH(EXISTENCE_CHECK)
#undef EXISTENCE_CHECK

#define PROVENANCE_EXISTENCE_CHECK(Structure, Arity, ...)           \
    CASE(ProvenanceExistenceCheck, Structure, Arity)                \
        return evalProvenanceExistenceCheck<RelType>(shadow, ctxt); \
    ESAC(ProvenanceExistenceCheck)

        FOR_EACH_PROVENANCE(PROVENANCE_EXISTENCE_CHECK)
#undef PROVENANCE_EXISTENCE_CHECK

        CASE(Constraint)
        // clang-format off
#define COMPARE_NUMERIC(ty, op) return EVAL_LEFT(ty) op EVAL_RIGHT(ty)
#define COMPARE_STRING(op)                                        \
    return (getSymbolTable().decode(EVAL_LEFT(RamDomain)) op \
            getSymbolTable().decode(EVAL_RIGHT(RamDomain)))
#define COMPARE_EQ_NE(opCode, op)                                         \
    case BinaryConstraintOp::   opCode: COMPARE_NUMERIC(RamDomain  , op); \
    case BinaryConstraintOp::F##opCode: COMPARE_NUMERIC(RamFloat   , op);
#define COMPARE(opCode, op)                                               \
    case BinaryConstraintOp::   opCode: COMPARE_NUMERIC(RamSigned  , op); \
    case BinaryConstraintOp::U##opCode: COMPARE_NUMERIC(RamUnsigned, op); \
    case BinaryConstraintOp::F##opCode: COMPARE_NUMERIC(RamFloat   , op); \
    case BinaryConstraintOp::S##opCode: COMPARE_STRING(op);
            // clang-format on

            switch (cur.getOperator()) {
                COMPARE_EQ_NE(EQ, ==)
                COMPARE_EQ_NE(NE, !=)

                COMPARE(LT, <)
                COMPARE(LE, <=)
                COMPARE(GT, >)
                COMPARE(GE, >=)

                case BinaryConstraintOp::MATCH: {
                    RamDomain left = execute(shadow.getLhs(), ctxt);
                    RamDomain right = execute(shadow.getRhs(), ctxt);
                    const std::string& pattern = getSymbolTable().decode(left);
                    const std::string& text = getSymbolTable().decode(right);
                    bool result = false;
                    try {
                        result = std::regex_match(text, std::regex(pattern));
                    } catch (...) {
                        std::cerr << "warning: wrong pattern provided for match(\"" << pattern << "\",\""
                                  << text << "\").\n";
                    }
                    return result;
                }
                case BinaryConstraintOp::NOT_MATCH: {
                    RamDomain left = execute(shadow.getLhs(), ctxt);
                    RamDomain right = execute(shadow.getRhs(), ctxt);
                    const std::string& pattern = getSymbolTable().decode(left);
                    const std::string& text = getSymbolTable().decode(right);
                    bool result = false;
                    try {
                        result = !std::regex_match(text, std::regex(pattern));
                    } catch (...) {
                        std::cerr << "warning: wrong pattern provided for !match(\"" << pattern << "\",\""
                                  << text << "\").\n";
                    }
                    return result;
                }
                case BinaryConstraintOp::CONTAINS: {
                    RamDomain left = execute(shadow.getLhs(), ctxt);
                    RamDomain right = execute(shadow.getRhs(), ctxt);
                    const std::string& pattern = getSymbolTable().decode(left);
                    const std::string& text = getSymbolTable().decode(right);
                    return text.find(pattern) != std::string::npos;
                }
                case BinaryConstraintOp::NOT_CONTAINS: {
                    RamDomain left = execute(shadow.getLhs(), ctxt);
                    RamDomain right = execute(shadow.getRhs(), ctxt);
                    const std::string& pattern = getSymbolTable().decode(left);
                    const std::string& text = getSymbolTable().decode(right);
                    return text.find(pattern) == std::string::npos;
                }
            }

            { UNREACHABLE_BAD_CASE_ANALYSIS }

#undef COMPARE_NUMERIC
#undef COMPARE_STRING
#undef COMPARE
#undef COMPARE_EQ_NE
        ESAC(Constraint)

        CASE(TupleOperation)
            bool result = execute(shadow.getChild(), ctxt);

            auto& currentFrequencies = frequencies[cur.getProfileText()];
            while (currentFrequencies.size() <= getIterationNumber()) {
#pragma omp critical(frequencies)
                currentFrequencies.emplace_back(0);
            }
            frequencies[cur.getProfileText()][getIterationNumber()]++;

            return result;
        ESAC(TupleOperation)

#define SCAN(Structure, Arity, ...)                                     \
    CASE(Scan, Structure, Arity)                                        \
        const auto& rel = *static_cast<RelType*>(shadow.getRelation()); \
        return evalScan(rel, cur, shadow, ctxt);                        \
    ESAC(Scan)

        FOR_EACH(SCAN)
#undef SCAN

#define PARALLEL_SCAN(Structure, Arity, ...)                            \
    CASE(ParallelScan, Structure, Arity)                                \
        const auto& rel = *static_cast<RelType*>(shadow.getRelation()); \
        return evalParallelScan(rel, cur, shadow, ctxt);                \
    ESAC(ParallelScan)
        FOR_EACH(PARALLEL_SCAN)
#undef PARALLEL_SCAN

#define INDEX_SCAN(Structure, Arity, ...)                 \
    CASE(IndexScan, Structure, Arity)                     \
        return evalIndexScan<RelType>(cur, shadow, ctxt); \
    ESAC(IndexScan)

        FOR_EACH(INDEX_SCAN)
#undef INDEX_SCAN

#define PARALLEL_INDEX_SCAN(Structure, Arity, ...)                      \
    CASE(ParallelIndexScan, Structure, Arity)                           \
        const auto& rel = *static_cast<RelType*>(shadow.getRelation()); \
        return evalParallelIndexScan(rel, cur, shadow, ctxt);           \
    ESAC(ParallelIndexScan)

        FOR_EACH(PARALLEL_INDEX_SCAN)
#undef PARALLEL_INDEX_SCAN

#define IFEXISTS(Structure, Arity, ...)                                 \
    CASE(IfExists, Structure, Arity)                                    \
        const auto& rel = *static_cast<RelType*>(shadow.getRelation()); \
        return evalIfExists(rel, cur, shadow, ctxt);                    \
    ESAC(IfExists)

        FOR_EACH(IFEXISTS)
#undef IFEXISTS

#define PARALLEL_IFEXISTS(Structure, Arity, ...)                        \
    CASE(ParallelIfExists, Structure, Arity)                            \
        const auto& rel = *static_cast<RelType*>(shadow.getRelation()); \
        return evalParallelIfExists(rel, cur, shadow, ctxt);            \
    ESAC(ParallelIfExists)

        FOR_EACH(PARALLEL_IFEXISTS)
#undef PARALLEL_IFEXISTS

#define INDEX_IFEXISTS(Structure, Arity, ...)                 \
    CASE(IndexIfExists, Structure, Arity)                     \
        return evalIndexIfExists<RelType>(cur, shadow, ctxt); \
    ESAC(IndexIfExists)

        FOR_EACH(INDEX_IFEXISTS)
#undef INDEX_IFEXISTS

#define PARALLEL_INDEX_IFEXISTS(Structure, Arity, ...)                  \
    CASE(ParallelIndexIfExists, Structure, Arity)                       \
        const auto& rel = *static_cast<RelType*>(shadow.getRelation()); \
        return evalParallelIndexIfExists(rel, cur, shadow, ctxt);       \
    ESAC(ParallelIndexIfExists)

        FOR_EACH(PARALLEL_INDEX_IFEXISTS)
#undef PARALLEL_INDEX_IFEXISTS

        CASE(UnpackRecord)
            RamDomain ref = execute(shadow.getExpr(), ctxt);

            // check for nil
            if (ref == 0) {
                return true;
            }

            // update environment variable
            std::size_t arity = cur.getArity();
            const RamDomain* tuple = getRecordTable().unpack(ref, arity);

            // save reference to temporary value
            ctxt[cur.getTupleId()] = tuple;

            // run nested part - using base class visitor
            return execute(shadow.getNestedOperation(), ctxt);
        ESAC(UnpackRecord)

#define PARALLEL_AGGREGATE(Structure, Arity, ...)                       \
    CASE(ParallelAggregate, Structure, Arity)                           \
        const auto& rel = *static_cast<RelType*>(shadow.getRelation()); \
        return evalParallelAggregate(rel, cur, shadow, ctxt);           \
    ESAC(ParallelAggregate)

        FOR_EACH(PARALLEL_AGGREGATE)
#undef PARALLEL_AGGREGATE

#define AGGREGATE(Structure, Arity, ...)                                                                  \
    CASE(Aggregate, Structure, Arity)                                                                     \
        const auto& rel = *static_cast<RelType*>(shadow.getRelation());                                   \
        return evalAggregate(cur, *shadow.getCondition(), shadow.getExpr(), *shadow.getNestedOperation(), \
                rel.scan(), ctxt);                                                                        \
    ESAC(Aggregate)

        FOR_EACH(AGGREGATE)
#undef AGGREGATE

#define PARALLEL_INDEX_AGGREGATE(Structure, Arity, ...)                \
    CASE(ParallelIndexAggregate, Structure, Arity)                     \
        return evalParallelIndexAggregate<RelType>(cur, shadow, ctxt); \
    ESAC(ParallelIndexAggregate)

        FOR_EACH(PARALLEL_INDEX_AGGREGATE)
#undef PARALLEL_INDEX_AGGREGATE

#define INDEX_AGGREGATE(Structure, Arity, ...)                 \
    CASE(IndexAggregate, Structure, Arity)                     \
        return evalIndexAggregate<RelType>(cur, shadow, ctxt); \
    ESAC(IndexAggregate)

        FOR_EACH(INDEX_AGGREGATE)
#undef INDEX_AGGREGATE

        CASE(Break)
            // check condition
            if (execute(shadow.getCondition(), ctxt)) {
                return false;
            }
            return execute(shadow.getNestedOperation(), ctxt);
        ESAC(Break)

        CASE(Filter)
            bool result = true;
            // check condition
            if (execute(shadow.getCondition(), ctxt)) {
                // process nested
                result = execute(shadow.getNestedOperation(), ctxt);
            }

            if (profileEnabled && frequencyCounterEnabled && !cur.getProfileText().empty()) {
                auto& currentFrequencies = frequencies[cur.getProfileText()];
                while (currentFrequencies.size() <= getIterationNumber()) {
                    currentFrequencies.emplace_back(0);
                }
                frequencies[cur.getProfileText()][getIterationNumber()]++;
            }
            return result;
        ESAC(Filter)

#define GUARDED_INSERT(Structure, Arity, ...)                     \
    CASE(GuardedInsert, Structure, Arity)                         \
        auto& rel = *static_cast<RelType*>(shadow.getRelation()); \
        return evalGuardedInsert(rel, shadow, ctxt);              \
    ESAC(GuardedInsert)

        FOR_EACH(GUARDED_INSERT)
#undef GUARDED_INSERT

#define INSERT(Structure, Arity, ...)                             \
    CASE(Insert, Structure, Arity)                                \
        auto& rel = *static_cast<RelType*>(shadow.getRelation()); \
        return evalInsert(rel, shadow, ctxt);                     \
    ESAC(Insert)

        FOR_EACH(INSERT)
#undef INSERT

        CASE(SubroutineReturn)
            for (std::size_t i = 0; i < cur.getValues().size(); ++i) {
                if (shadow.getChild(i) == nullptr) {
                    ctxt.addReturnValue(0);
                } else {
                    ctxt.addReturnValue(execute(shadow.getChild(i), ctxt));
                }
            }
            return true;
        ESAC(SubroutineReturn)

        CASE(Sequence)
            for (const auto& child : shadow.getChildren()) {
                if (!execute(child.get(), ctxt)) {
                    return false;
                }
            }
            return true;
        ESAC(Sequence)

        CASE(Parallel)
            for (const auto& child : shadow.getChildren()) {
                if (!execute(child.get(), ctxt)) {
                    return false;
                }
            }
            return true;
        ESAC(Parallel)

        CASE(Loop)
            resetIterationNumber();
            while (execute(shadow.getChild(), ctxt)) {
                incIterationNumber();
            }
            resetIterationNumber();
            return true;
        ESAC(Loop)

        CASE(Exit)
            return !execute(shadow.getChild(), ctxt);
        ESAC(Exit)

        CASE(LogRelationTimer)
            Logger logger(cur.getMessage(), getIterationNumber(),
                    std::bind(&RelationWrapper::size, shadow.getRelation()));
            return execute(shadow.getChild(), ctxt);
        ESAC(LogRelationTimer)

        CASE(LogTimer)
            Logger logger(cur.getMessage(), getIterationNumber());
            return execute(shadow.getChild(), ctxt);
        ESAC(LogTimer)

        CASE(DebugInfo)
            SignalHandler::instance()->setMsg(cur.getMessage().c_str());
            return execute(shadow.getChild(), ctxt);
        ESAC(DebugInfo)

#define CLEAR(Structure, Arity, ...)                              \
    CASE(Clear, Structure, Arity)                                 \
        auto& rel = *static_cast<RelType*>(shadow.getRelation()); \
        rel.__purge();                                            \
        return true;                                              \
    ESAC(Clear)

        FOR_EACH(CLEAR)
#undef CLEAR

        CASE(Call)
            execute(subroutine[shadow.getSubroutineId()].get(), ctxt);
            return true;
        ESAC(Call)

        CASE(LogSize)
            const auto& rel = *shadow.getRelation();
            ProfileEventSingleton::instance().makeQuantityEvent(
                    cur.getMessage(), rel.size(), getIterationNumber());
            return true;
        ESAC(LogSize)

        CASE(IO)
            const auto& directive = cur.getDirectives();
            const std::string& op = cur.get("operation");
            auto& rel = *shadow.getRelation();

            if (op == "input") {
                try {
                    IOSystem::getInstance()
                            .getReader(directive, getSymbolTable(), getRecordTable())
                            ->readAll(rel);
                } catch (std::exception& e) {
                    std::cerr << "Error loading data: " << e.what() << "\n";
                }
                return true;
            } else if (op == "output" || op == "printsize") {
                try {
                    IOSystem::getInstance()
                            .getWriter(directive, getSymbolTable(), getRecordTable())
                            ->writeAll(rel);
                } catch (std::exception& e) {
                    std::cerr << e.what();
                    exit(EXIT_FAILURE);
                }
                return true;
            } else {
                assert("wrong i/o operation");
                return true;
            }
        ESAC(IO)

        CASE(Query)
            ViewContext* viewContext = shadow.getViewContext();

            // Execute view-free operations in outer filter if any.
            auto& viewFreeOps = viewContext->getOuterFilterViewFreeOps();
            for (auto& op : viewFreeOps) {
                if (!execute(op.get(), ctxt)) {
                    return true;
                }
            }

            // Create Views for outer filter operation if any.
            auto& viewsForOuter = viewContext->getViewInfoForFilter();
            for (auto& info : viewsForOuter) {
                ctxt.createView(*getRelationHandle(info[0]), info[1], info[2]);
            }

            // Execute outer filter operation.
            auto& viewOps = viewContext->getOuterFilterViewOps();
            for (auto& op : viewOps) {
                if (!execute(op.get(), ctxt)) {
                    return true;
                }
            }

            if (viewContext->isParallel) {
                // If Parallel is true, holds views creation unitl parallel instructions.
            } else {
                // Issue views for nested operation.
                auto& viewsForNested = viewContext->getViewInfoForNested();
                for (auto& info : viewsForNested) {
                    ctxt.createView(*getRelationHandle(info[0]), info[1], info[2]);
                }
            }
            execute(shadow.getChild(), ctxt);
            return true;
        ESAC(Query)

        CASE(Extend)
            auto& src = *static_cast<EqrelRelation*>(getRelationHandle(shadow.getSourceId()).get());
            auto& trg = *static_cast<EqrelRelation*>(getRelationHandle(shadow.getTargetId()).get());
            src.extend(trg);
            trg.insert(src);
            return true;
        ESAC(Extend)

        CASE(Swap)
            swapRelation(shadow.getSourceId(), shadow.getTargetId());
            return true;
        ESAC(Swap)
    }

    UNREACHABLE_BAD_CASE_ANALYSIS

#undef EVAL_CHILD
#undef DEBUG
}

template <typename Rel>
RamDomain Engine::evalExistenceCheck(const ExistenceCheck& shadow, Context& ctxt) {
    constexpr std::size_t Arity = Rel::Arity;
    std::size_t viewPos = shadow.getViewId();

    if (profileEnabled && !shadow.isTemp()) {
        reads[shadow.getRelationName()]++;
    }

    const auto& superInfo = shadow.getSuperInst();
    // for total we use the exists test
    if (shadow.isTotalSearch()) {
        souffle::Tuple<RamDomain, Arity> tuple;
        TUPLE_COPY_FROM(tuple, superInfo.first);
        /* TupleElement */
        for (const auto& tupleElement : superInfo.tupleFirst) {
            tuple[tupleElement[0]] = ctxt[tupleElement[1]][tupleElement[2]];
        }
        /* Generic */
        for (const auto& expr : superInfo.exprFirst) {
            tuple[expr.first] = execute(expr.second.get(), ctxt);
        }
        return Rel::castView(ctxt.getView(viewPos))->contains(tuple);
    }

    // for partial we search for lower and upper boundaries
    souffle::Tuple<RamDomain, Arity> low;
    souffle::Tuple<RamDomain, Arity> high;
    TUPLE_COPY_FROM(low, superInfo.first);
    TUPLE_COPY_FROM(high, superInfo.second);

    /* TupleElement */
    for (const auto& tupleElement : superInfo.tupleFirst) {
        low[tupleElement[0]] = ctxt[tupleElement[1]][tupleElement[2]];
        high[tupleElement[0]] = low[tupleElement[0]];
    }
    /* Generic */
    for (const auto& expr : superInfo.exprFirst) {
        low[expr.first] = execute(expr.second.get(), ctxt);
        high[expr.first] = low[expr.first];
    }

    return Rel::castView(ctxt.getView(viewPos))->contains(low, high);
}

template <typename Rel>
RamDomain Engine::evalProvenanceExistenceCheck(const ProvenanceExistenceCheck& shadow, Context& ctxt) {
    // construct the pattern tuple
    constexpr std::size_t Arity = Rel::Arity;
    const auto& superInfo = shadow.getSuperInst();

    // for partial we search for lower and upper boundaries
    souffle::Tuple<RamDomain, Arity> low;
    souffle::Tuple<RamDomain, Arity> high;
    TUPLE_COPY_FROM(low, superInfo.first);
    TUPLE_COPY_FROM(high, superInfo.second);

    /* TupleElement */
    for (const auto& tupleElement : superInfo.tupleFirst) {
        low[tupleElement[0]] = ctxt[tupleElement[1]][tupleElement[2]];
        high[tupleElement[0]] = low[tupleElement[0]];
    }
    /* Generic */
    for (const auto& expr : superInfo.exprFirst) {
        assert(expr.second.get() != nullptr &&
                "ProvenanceExistenceCheck should always be specified for payload");
        low[expr.first] = execute(expr.second.get(), ctxt);
        high[expr.first] = low[expr.first];
    }

    low[Arity - 2] = MIN_RAM_SIGNED;
    low[Arity - 1] = MIN_RAM_SIGNED;
    high[Arity - 2] = MAX_RAM_SIGNED;
    high[Arity - 1] = MAX_RAM_SIGNED;

    // obtain view
    std::size_t viewPos = shadow.getViewId();

    // get an equalRange
    auto equalRange = Rel::castView(ctxt.getView(viewPos))->range(low, high);

    // if range is empty
    if (equalRange.begin() == equalRange.end()) {
        return false;
    }

    // check whether the height is less than the current height
    return (*equalRange.begin())[Arity - 1] <= execute(shadow.getChild(), ctxt);
}

template <typename Rel>
RamDomain Engine::evalScan(const Rel& rel, const ram::Scan& cur, const Scan& shadow, Context& ctxt) {
    for (const auto& tuple : rel.scan()) {
        ctxt[cur.getTupleId()] = tuple.data();
        if (!execute(shadow.getNestedOperation(), ctxt)) {
            break;
        }
    }
    return true;
}

template <typename Rel>
RamDomain Engine::evalParallelScan(
        const Rel& rel, const ram::ParallelScan& cur, const ParallelScan& shadow, Context& ctxt) {
    auto viewContext = shadow.getViewContext();

    auto pStream = rel.partitionScan(numOfThreads);

    PARALLEL_START
        Context newCtxt(ctxt);
        auto viewInfo = viewContext->getViewInfoForNested();
        for (const auto& info : viewInfo) {
            newCtxt.createView(*getRelationHandle(info[0]), info[1], info[2]);
        }
        pfor(auto it = pStream.begin(); it < pStream.end(); it++) {
            for (const auto& tuple : *it) {
                newCtxt[cur.getTupleId()] = tuple.data();
                if (!execute(shadow.getNestedOperation(), newCtxt)) {
                    break;
                }
            }
        }
    PARALLEL_END
    return true;
}

template <typename Rel>
RamDomain Engine::evalIndexScan(const ram::IndexScan& cur, const IndexScan& shadow, Context& ctxt) {
    constexpr std::size_t Arity = Rel::Arity;
    // create pattern tuple for range query
    const auto& superInfo = shadow.getSuperInst();
    souffle::Tuple<RamDomain, Arity> low;
    souffle::Tuple<RamDomain, Arity> high;
    CAL_SEARCH_BOUND(superInfo, low, high);

    std::size_t viewId = shadow.getViewId();
    auto view = Rel::castView(ctxt.getView(viewId));
    // conduct range query
    for (const auto& tuple : view->range(low, high)) {
        ctxt[cur.getTupleId()] = tuple.data();
        if (!execute(shadow.getNestedOperation(), ctxt)) {
            break;
        }
    }
    return true;
}

template <typename Rel>
RamDomain Engine::evalParallelIndexScan(
        const Rel& rel, const ram::ParallelIndexScan& cur, const ParallelIndexScan& shadow, Context& ctxt) {
    auto viewContext = shadow.getViewContext();

    // create pattern tuple for range query
    constexpr std::size_t Arity = Rel::Arity;
    const auto& superInfo = shadow.getSuperInst();
    souffle::Tuple<RamDomain, Arity> low;
    souffle::Tuple<RamDomain, Arity> high;
    CAL_SEARCH_BOUND(superInfo, low, high);

    std::size_t indexPos = shadow.getViewId();
    auto pStream = rel.partitionRange(indexPos, low, high, numOfThreads);
    PARALLEL_START
        Context newCtxt(ctxt);
        auto viewInfo = viewContext->getViewInfoForNested();
        for (const auto& info : viewInfo) {
            newCtxt.createView(*getRelationHandle(info[0]), info[1], info[2]);
        }
        pfor(auto it = pStream.begin(); it < pStream.end(); it++) {
            for (const auto& tuple : *it) {
                newCtxt[cur.getTupleId()] = tuple.data();
                if (!execute(shadow.getNestedOperation(), newCtxt)) {
                    break;
                }
            }
        }
    PARALLEL_END
    return true;
}

template <typename Rel>
RamDomain Engine::evalIfExists(
        const Rel& rel, const ram::IfExists& cur, const IfExists& shadow, Context& ctxt) {
    // use simple iterator
    for (const auto& tuple : rel.scan()) {
        ctxt[cur.getTupleId()] = tuple.data();
        if (execute(shadow.getCondition(), ctxt)) {
            execute(shadow.getNestedOperation(), ctxt);
            break;
        }
    }
    return true;
}

template <typename Rel>
RamDomain Engine::evalParallelIfExists(
        const Rel& rel, const ram::ParallelIfExists& cur, const ParallelIfExists& shadow, Context& ctxt) {
    auto viewContext = shadow.getViewContext();

    auto pStream = rel.partitionScan(numOfThreads);
    auto viewInfo = viewContext->getViewInfoForNested();
    PARALLEL_START
        Context newCtxt(ctxt);
        for (const auto& info : viewInfo) {
            newCtxt.createView(*getRelationHandle(info[0]), info[1], info[2]);
        }
        pfor(auto it = pStream.begin(); it < pStream.end(); it++) {
            for (const auto& tuple : *it) {
                newCtxt[cur.getTupleId()] = tuple.data();
                if (execute(shadow.getCondition(), newCtxt)) {
                    execute(shadow.getNestedOperation(), newCtxt);
                    break;
                }
            }
        }
    PARALLEL_END
    return true;
}

template <typename Rel>
RamDomain Engine::evalIndexIfExists(
        const ram::IndexIfExists& cur, const IndexIfExists& shadow, Context& ctxt) {
    constexpr std::size_t Arity = Rel::Arity;
    const auto& superInfo = shadow.getSuperInst();
    souffle::Tuple<RamDomain, Arity> low;
    souffle::Tuple<RamDomain, Arity> high;
    CAL_SEARCH_BOUND(superInfo, low, high);

    std::size_t viewId = shadow.getViewId();
    auto view = Rel::castView(ctxt.getView(viewId));

    for (const auto& tuple : view->range(low, high)) {
        ctxt[cur.getTupleId()] = tuple.data();
        if (execute(shadow.getCondition(), ctxt)) {
            execute(shadow.getNestedOperation(), ctxt);
            break;
        }
    }
    return true;
}

template <typename Rel>
RamDomain Engine::evalParallelIndexIfExists(const Rel& rel, const ram::ParallelIndexIfExists& cur,
        const ParallelIndexIfExists& shadow, Context& ctxt) {
    auto viewContext = shadow.getViewContext();

    auto viewInfo = viewContext->getViewInfoForNested();

    // create pattern tuple for range query
    constexpr std::size_t Arity = Rel::Arity;
    const auto& superInfo = shadow.getSuperInst();
    souffle::Tuple<RamDomain, Arity> low;
    souffle::Tuple<RamDomain, Arity> high;
    CAL_SEARCH_BOUND(superInfo, low, high);

    std::size_t indexPos = shadow.getViewId();
    auto pStream = rel.partitionRange(indexPos, low, high, numOfThreads);

    PARALLEL_START
        Context newCtxt(ctxt);
        for (const auto& info : viewInfo) {
            newCtxt.createView(*getRelationHandle(info[0]), info[1], info[2]);
        }
        pfor(auto it = pStream.begin(); it < pStream.end(); it++) {
            for (const auto& tuple : *it) {
                newCtxt[cur.getTupleId()] = tuple.data();
                if (execute(shadow.getCondition(), newCtxt)) {
                    execute(shadow.getNestedOperation(), newCtxt);
                    break;
                }
            }
        }
    PARALLEL_END

    return true;
}

template <typename Aggregate, typename Iter>
RamDomain Engine::evalAggregate(const Aggregate& aggregate, const Node& filter, const Node* expression,
        const Node& nestedOperation, const Iter& ranges, Context& ctxt) {
    bool shouldRunNested = false;

    // initialize result
    RamDomain res = 0;

    // Use for calculating mean.
    std::pair<RamFloat, RamFloat> accumulateMean;

    switch (aggregate.getFunction()) {
        case AggregateOp::MIN: res = ramBitCast(MAX_RAM_SIGNED); break;
        case AggregateOp::UMIN: res = ramBitCast(MAX_RAM_UNSIGNED); break;
        case AggregateOp::FMIN: res = ramBitCast(MAX_RAM_FLOAT); break;

        case AggregateOp::MAX: res = ramBitCast(MIN_RAM_SIGNED); break;
        case AggregateOp::UMAX: res = ramBitCast(MIN_RAM_UNSIGNED); break;
        case AggregateOp::FMAX: res = ramBitCast(MIN_RAM_FLOAT); break;

        case AggregateOp::SUM:
            res = ramBitCast(static_cast<RamSigned>(0));
            shouldRunNested = true;
            break;
        case AggregateOp::USUM:
            res = ramBitCast(static_cast<RamUnsigned>(0));
            shouldRunNested = true;
            break;
        case AggregateOp::FSUM:
            res = ramBitCast(static_cast<RamFloat>(0));
            shouldRunNested = true;
            break;

        case AggregateOp::MEAN:
            res = 0;
            accumulateMean = {0, 0};
            break;

        case AggregateOp::COUNT:
            res = 0;
            shouldRunNested = true;
            break;
    }

    for (const auto& tuple : ranges) {
        ctxt[aggregate.getTupleId()] = tuple.data();

        if (!execute(&filter, ctxt)) {
            continue;
        }

        shouldRunNested = true;

        // count is a special case.
        if (aggregate.getFunction() == AggregateOp::COUNT) {
            ++res;
            continue;
        }

        // eval target expression
        assert(expression);  // only case where this is null is `COUNT`
        RamDomain val = execute(expression, ctxt);

        switch (aggregate.getFunction()) {
            case AggregateOp::MIN: res = std::min(res, val); break;
            case AggregateOp::FMIN:
                res = ramBitCast(std::min(ramBitCast<RamFloat>(res), ramBitCast<RamFloat>(val)));
                break;
            case AggregateOp::UMIN:
                res = ramBitCast(std::min(ramBitCast<RamUnsigned>(res), ramBitCast<RamUnsigned>(val)));
                break;

            case AggregateOp::MAX: res = std::max(res, val); break;
            case AggregateOp::FMAX:
                res = ramBitCast(std::max(ramBitCast<RamFloat>(res), ramBitCast<RamFloat>(val)));
                break;
            case AggregateOp::UMAX:
                res = ramBitCast(std::max(ramBitCast<RamUnsigned>(res), ramBitCast<RamUnsigned>(val)));
                break;

            case AggregateOp::SUM: res += val; break;
            case AggregateOp::FSUM:
                res = ramBitCast(ramBitCast<RamFloat>(res) + ramBitCast<RamFloat>(val));
                break;
            case AggregateOp::USUM:
                res = ramBitCast(ramBitCast<RamUnsigned>(res) + ramBitCast<RamUnsigned>(val));
                break;

            case AggregateOp::MEAN:
                accumulateMean.first += ramBitCast<RamFloat>(val);
                accumulateMean.second++;
                break;

            case AggregateOp::COUNT: fatal("This should never be executed");
        }
    }

    if (aggregate.getFunction() == AggregateOp::MEAN && accumulateMean.second != 0) {
        res = ramBitCast(accumulateMean.first / accumulateMean.second);
    }

    // write result to environment
    souffle::Tuple<RamDomain, 1> tuple;
    tuple[0] = res;
    ctxt[aggregate.getTupleId()] = tuple.data();

    if (!shouldRunNested) {
        return true;
    } else {
        return execute(&nestedOperation, ctxt);
    }
}
template <typename Rel>
RamDomain Engine::evalParallelAggregate(
        const Rel& rel, const ram::ParallelAggregate& cur, const ParallelAggregate& shadow, Context& ctxt) {
    // TODO (rdowavic): make parallel
    auto viewContext = shadow.getViewContext();

    Context newCtxt(ctxt);
    auto viewInfo = viewContext->getViewInfoForNested();
    for (const auto& info : viewInfo) {
        newCtxt.createView(*getRelationHandle(info[0]), info[1], info[2]);
    }
    return evalAggregate(
            cur, *shadow.getCondition(), shadow.getExpr(), *shadow.getNestedOperation(), rel.scan(), newCtxt);
}

template <typename Rel>
RamDomain Engine::evalParallelIndexAggregate(
        const ram::ParallelIndexAggregate& cur, const ParallelIndexAggregate& shadow, Context& ctxt) {
    // TODO (rdowavic): make parallel
    auto viewContext = shadow.getViewContext();

    Context newCtxt(ctxt);
    auto viewInfo = viewContext->getViewInfoForNested();
    for (const auto& info : viewInfo) {
        newCtxt.createView(*getRelationHandle(info[0]), info[1], info[2]);
    }
    // init temporary tuple for this level
    constexpr std::size_t Arity = Rel::Arity;
    const auto& superInfo = shadow.getSuperInst();
    // get lower and upper boundaries for iteration
    souffle::Tuple<RamDomain, Arity> low;
    souffle::Tuple<RamDomain, Arity> high;
    CAL_SEARCH_BOUND(superInfo, low, high);

    std::size_t viewId = shadow.getViewId();
    auto view = Rel::castView(newCtxt.getView(viewId));

    return evalAggregate(cur, *shadow.getCondition(), shadow.getExpr(), *shadow.getNestedOperation(),
            view->range(low, high), newCtxt);
}

template <typename Rel>
RamDomain Engine::evalIndexAggregate(
        const ram::IndexAggregate& cur, const IndexAggregate& shadow, Context& ctxt) {
    // init temporary tuple for this level
    const std::size_t Arity = Rel::Arity;
    const auto& superInfo = shadow.getSuperInst();
    souffle::Tuple<RamDomain, Arity> low;
    souffle::Tuple<RamDomain, Arity> high;
    CAL_SEARCH_BOUND(superInfo, low, high);

    std::size_t viewId = shadow.getViewId();
    auto view = Rel::castView(ctxt.getView(viewId));

    return evalAggregate(cur, *shadow.getCondition(), shadow.getExpr(), *shadow.getNestedOperation(),
            view->range(low, high), ctxt);
}

template <typename Rel>
RamDomain Engine::evalInsert(Rel& rel, const Insert& shadow, Context& ctxt) {
    constexpr std::size_t Arity = Rel::Arity;
    const auto& superInfo = shadow.getSuperInst();
    souffle::Tuple<RamDomain, Arity> tuple;
    TUPLE_COPY_FROM(tuple, superInfo.first);

    /* TupleElement */
    for (const auto& tupleElement : superInfo.tupleFirst) {
        tuple[tupleElement[0]] = ctxt[tupleElement[1]][tupleElement[2]];
    }
    /* Generic */
    for (const auto& expr : superInfo.exprFirst) {
        tuple[expr.first] = execute(expr.second.get(), ctxt);
    }

    // insert in target relation
    rel.insert(tuple);
    return true;
}

template <typename Rel>
RamDomain Engine::evalGuardedInsert(Rel& rel, const GuardedInsert& shadow, Context& ctxt) {
    if (!execute(shadow.getCondition(), ctxt)) {
        return true;
    }

    constexpr std::size_t Arity = Rel::Arity;
    const auto& superInfo = shadow.getSuperInst();
    souffle::Tuple<RamDomain, Arity> tuple;
    TUPLE_COPY_FROM(tuple, superInfo.first);

    /* TupleElement */
    for (const auto& tupleElement : superInfo.tupleFirst) {
        tuple[tupleElement[0]] = ctxt[tupleElement[1]][tupleElement[2]];
    }
    /* Generic */
    for (const auto& expr : superInfo.exprFirst) {
        tuple[expr.first] = execute(expr.second.get(), ctxt);
    }

    // insert in target relation
    rel.insert(tuple);
    return true;
}

}  // namespace souffle::interpreter<|MERGE_RESOLUTION|>--- conflicted
+++ resolved
@@ -159,23 +159,10 @@
         : profileEnabled(Global::config().has("profile")),
           frequencyCounterEnabled(Global::config().has("profile-frequency")),
           isProvenance(Global::config().has("provenance")),
-<<<<<<< HEAD
           numOfThreads(number_of_threads(std::stoi(Global::config().get("jobs")))), tUnit(tUnit),
           isa(tUnit.getAnalysis<ram::analysis::IndexAnalysis>()), recordTable(numOfThreads),
           symbolTable(numOfThreads) {}
-=======
-          numOfThreads(std::stoi(Global::config().get("jobs"))), tUnit(tUnit),
-          isa(tUnit.getAnalysis<ram::analysis::IndexAnalysis>()) {
-#ifdef _OPENMP
-    if (numOfThreads > 0) {
-        omp_set_num_threads(numOfThreads);
-    } else {
-        // Update threads to the system default
-        numOfThreads = omp_get_max_threads();
-    }
-#endif
-}
->>>>>>> 79015570
+
 
 Engine::RelationHandle& Engine::getRelationHandle(const std::size_t idx) {
     return *relations[idx];
