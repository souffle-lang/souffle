--- conflicted
+++ resolved
@@ -864,25 +864,8 @@
             size_t arity = cur.getRelation().getArity();
             const auto& superInfo = shadow.getSuperInst();
             RamDomain low[arity];
-<<<<<<< HEAD
-            RamDomain hig[arity];
-            for (size_t i = 0; i < arity; i++) {
-                if (node->getChild(i) != nullptr) {
-                    low[i] = execute(node->getChild(i), ctxt);
-                } else {
-                    low[i] = MIN_RAM_SIGNED;
-                }
-
-                if (node->getChild(i + arity) != nullptr) {
-                    hig[i] = execute(node->getChild(i + arity), ctxt);
-                } else {
-                    hig[i] = MAX_RAM_SIGNED;
-                }
-            }
-=======
             RamDomain high[arity];
             CAL_SEARCH_BOUND(superInfo, low, high);
->>>>>>> ade059d4
 
             size_t viewId = shadow.getViewId();
             auto& view = ctxt.getView(viewId);
@@ -904,25 +887,8 @@
             size_t arity = rel.getArity();
             const auto& superInfo = shadow.getSuperInst();
             RamDomain low[arity];
-<<<<<<< HEAD
-            RamDomain hig[arity];
-            for (size_t i = 0; i < arity; i++) {
-                if (node->getChild(i) != nullptr) {
-                    low[i] = execute(node->getChild(i), ctxt);
-                } else {
-                    low[i] = MIN_RAM_SIGNED;
-                }
-
-                if (node->getChild(i + arity) != nullptr) {
-                    hig[i] = execute(node->getChild(i + arity), ctxt);
-                } else {
-                    hig[i] = MAX_RAM_SIGNED;
-                }
-            }
-=======
             RamDomain high[arity];
             CAL_SEARCH_BOUND(superInfo, low, high);
->>>>>>> ade059d4
 
             size_t indexPos = shadow.getViewId();
             auto pStream =
@@ -991,25 +957,9 @@
             size_t arity = cur.getRelation().getArity();
             const auto& superInfo = shadow.getSuperInst();
             RamDomain low[arity];
-<<<<<<< HEAD
-            RamDomain hig[arity];
-            for (size_t i = 0; i < arity; i++) {
-                if (node->getChild(i) != nullptr) {
-                    low[i] = execute(node->getChild(i), ctxt);
-                } else {
-                    low[i] = MIN_RAM_SIGNED;
-                }
-
-                if (node->getChild(i + arity) != nullptr) {
-                    hig[i] = execute(node->getChild(i + arity), ctxt);
-                } else {
-                    hig[i] = MAX_RAM_SIGNED;
-                }
-            }
-=======
             RamDomain high[arity];
             CAL_SEARCH_BOUND(superInfo, low, high);
->>>>>>> ade059d4
+
 
             size_t viewId = shadow.getViewId();
             auto& view = ctxt.getView(viewId);
@@ -1035,25 +985,9 @@
             size_t arity = rel.getArity();
             const auto& superInfo = shadow.getSuperInst();
             RamDomain low[arity];
-<<<<<<< HEAD
-            RamDomain hig[arity];
-            for (size_t i = 0; i < arity; i++) {
-                if (node->getChild(i) != nullptr) {
-                    low[i] = execute(node->getChild(i), ctxt);
-                } else {
-                    low[i] = MIN_RAM_SIGNED;
-                }
-
-                if (node->getChild(i + arity) != nullptr) {
-                    hig[i] = execute(node->getChild(i + arity), ctxt);
-                } else {
-                    hig[i] = MAX_RAM_SIGNED;
-                }
-            }
-=======
             RamDomain high[arity];
             CAL_SEARCH_BOUND(superInfo, low, high);
->>>>>>> ade059d4
+
 
             size_t indexPos = shadow.getViewId();
             auto pStream =
@@ -1129,26 +1063,8 @@
             const auto& superInfo = shadow.getSuperInst();
             // get lower and upper boundaries for iteration
             RamDomain low[arity];
-<<<<<<< HEAD
-            RamDomain hig[arity];
-
-            for (size_t i = 0; i < arity; i++) {
-                if (node->getChild(i) != nullptr) {
-                    low[i] = execute(node->getChild(i), ctxt);
-                } else {
-                    low[i] = MIN_RAM_SIGNED;
-                }
-
-                if (node->getChild(i + arity) != nullptr) {
-                    hig[i] = execute(node->getChild(i + arity), ctxt);
-                } else {
-                    hig[i] = MAX_RAM_SIGNED;
-                }
-            }
-=======
             RamDomain high[arity];
             CAL_SEARCH_BOUND(superInfo, low, high);
->>>>>>> ade059d4
 
             size_t viewId = shadow.getViewId();
             auto& view = newCtxt.getView(viewId);
@@ -1162,26 +1078,8 @@
             size_t arity = cur.getRelation().getArity();
             const auto& superInfo = shadow.getSuperInst();
             RamDomain low[arity];
-<<<<<<< HEAD
-            RamDomain hig[arity];
-
-            for (size_t i = 0; i < arity; i++) {
-                if (node->getChild(i) != nullptr) {
-                    low[i] = execute(node->getChild(i), ctxt);
-                } else {
-                    low[i] = MIN_RAM_SIGNED;
-                }
-
-                if (node->getChild(i + arity) != nullptr) {
-                    hig[i] = execute(node->getChild(i + arity), ctxt);
-                } else {
-                    hig[i] = MAX_RAM_SIGNED;
-                }
-            }
-=======
             RamDomain high[arity];
             CAL_SEARCH_BOUND(superInfo, low, high)
->>>>>>> ade059d4
 
             size_t viewId = shadow.getViewId();
             auto& view = ctxt.getView(viewId);
