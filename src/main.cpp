/*
 * Souffle - A Datalog Compiler
 * Copyright (c) 2013, 2015, Oracle and/or its affiliates. All rights reserved
 * Licensed under the Universal Permissive License v 1.0 as shown at:
 * - https://opensource.org/licenses/UPL
 * - <souffle root>/licenses/SOUFFLE-UPL.txt
 */

/************************************************************************
 *
 * @file main.cpp
 *
 * Main driver for Souffle
 *
 ***********************************************************************/

#include "AstComponentChecker.h"
#include "AstPragma.h"
#include "AstSemanticChecker.h"
#include "AstTransforms.h"
#include "AstTranslationUnit.h"
#include "AstTranslator.h"
#include "ComponentModel.h"
#include "DebugReport.h"
#include "ErrorReport.h"
#include "Global.h"
#include "Interpreter.h"
#include "InterpreterInterface.h"
#include "ParserDriver.h"
#include "PrecedenceGraph.h"
#include "RamProgram.h"
#include "RamSemanticChecker.h"
#include "RamTransformer.h"
#include "RamTransforms.h"
#include "RamTranslationUnit.h"
#include "SymbolTable.h"
#include "Synthesiser.h"
#include "Util.h"
#include "config.h"
#include "profile/Tui.h"

#ifdef USE_PROVENANCE
#include "Explain.h"
#endif

#ifdef USE_MPI
#include "Mpi.h"
#endif

#include <cassert>
#include <chrono>
#include <cstdio>
#include <cstdlib>
#include <fstream>
#include <iostream>
#include <iterator>
#include <memory>
#include <stdexcept>
#include <string>
#include <thread>
#include <utility>
#include <vector>

namespace souffle {

/**
 * Executes a binary file.
 */
void executeBinary(const std::string& binaryFilename
#ifdef USE_MPI
        ,
        const int numberOfProcesses
#endif
) {
    assert(!binaryFilename.empty() && "binary filename cannot be blank");

    // check whether the executable exists
    if (!isExecutable(binaryFilename)) {
        throw std::invalid_argument("Generated executable <" + binaryFilename + "> could not be found");
    }

    // run the executable
    int exitCode;
#ifdef USE_MPI
    if (Global::config().get("engine") == "mpi") {
        std::stringstream ss;
        ss << "mpiexec";
        if (Global::config().has("hostfile")) {
            ss << " --hostfile " << Global::config().get("hostfile");
        }
        ss << " -n " << std::to_string(numberOfProcesses);
        ss << " " << binaryFilename;
        exitCode = system(ss.str().c_str());
    } else
#endif
    {
        exitCode = system(binaryFilename.c_str());
    }

    if (Global::config().get("dl-program").empty()) {
        remove(binaryFilename.c_str());
        remove((binaryFilename + ".cpp").c_str());
    }

    // exit with same code as executable
    if (exitCode != 0) {
        exit(exitCode);
    }
}

/**
 * Compiles the given source file to a binary file.
 */
void compileToBinary(std::string compileCmd, const std::string& sourceFilename) {
    // add source code
    compileCmd += sourceFilename;

    // run executable
    if (system(compileCmd.c_str()) != 0) {
        throw std::invalid_argument("failed to compile C++ source <" + sourceFilename + ">");
    }
}

int main(int argc, char** argv) {
    /* Time taking for overall runtime */
    auto souffle_start = std::chrono::high_resolution_clock::now();

#ifdef USE_MPI
    mpi::init(argc, argv);
    if (mpi::commRank() != 0) {
        throw std::runtime_error("Error: Souffle can only be run with one MPI process.");
    }
#endif

    /* have all to do with command line arguments in its own scope, as these are accessible through the global
     * configuration only */
    try {
<<<<<<< HEAD
        Global::config().processArgs(argc, argv,
                []() {
                    std::stringstream header;
                    header << "============================================================================"
                           << std::endl;
                    header << "souffle -- A datalog engine." << std::endl;
                    header << "Usage: souffle [OPTION] FILE." << std::endl;
                    header << "----------------------------------------------------------------------------"
                           << std::endl;
                    header << "Options:" << std::endl;
                    return header.str();
                }(),
                []() {
                    std::stringstream footer;
                    footer << "----------------------------------------------------------------------------"
                           << std::endl;
                    footer << "Version: " << PACKAGE_VERSION << "" << std::endl;
                    footer << "----------------------------------------------------------------------------"
                           << std::endl;
                    footer << "Copyright (c) 2016-18 The Souffle Developers." << std::endl;
                    footer << "Copyright (c) 2013-16 Oracle and/or its affiliates." << std::endl;
                    footer << "All rights reserved." << std::endl;
                    footer << "============================================================================"
                           << std::endl;
                    return footer.str();
                }(),
                // command line options, the environment will be filled with the arguments passed to them, or
                // the empty string if they take none
                []() {
                    MainOption opts[] = {
                            {"", 0, "", "", false, ""},  // the datalog program itself, key is always empty
                            {"fact-dir", 'F', "DIR", ".", false, "Specify directory for fact files."},
                            {"include-dir", 'I', "DIR", ".", true, "Specify directory for include files."},
                            {"output-dir", 'D', "DIR", ".", false,
                                    "Specify directory for output files (if <DIR> is -, stdout is used)."},
                            {"jobs", 'j', "N", "1", false,
                                    "Run interpreter/compiler in parallel using N threads, N=auto for system "
                                    "default."},
                            {"compile", 'c', "", "", false,
                                    "Generate C++ source code, compile to a binary executable, then run this "
                                    "executable."},
                            {"interpret", 'i', "", "", false, "Run the interpreter."},
                            {"generate", 'g', "FILE", "", false,
                                    "Generate C++ source code for the given Datalog program and write it to "
                                    "<FILE>."},
                            {"no-warn", 'w', "", "", false, "Disable warnings."},
                            {"magic-transform", 'm', "RELATIONS", "", false,
                                    "Enable magic set transformation changes on the given relations, use '*' "
                                    "for all."},
                            {"macro", 'M', "MACROS", "", false,
                                    "Set macro definitions for the pre-processor"},
                            {"disable-transformers", 'z', "TRANSFORMERS", "", false,
                                    "Disable the given AST transformers."},
                            {"dl-program", 'o', "FILE", "", false,
                                    "Generate C++ source code, written to <FILE>, and compile this to a "
                                    "binary executable (without executing it)."},
                            {"live-profile", 'l', "", "", false, "Enable live profiling."},
                            {"profile", 'p', "FILE", "", false,
                                    "Enable profiling, and write profile data to <FILE>."},
                            {"profile-use", 'u', "FILE", "", false,
                                    "Use profile log-file <FILE> for profile-guided optimization."},
                            {"debug-report", 'r', "FILE", "", false, "Write HTML debug report to <FILE>."},
                            {"pragma", 'P', "OPTIONS", "", false, "Set pragma options."},
=======
        std::stringstream header;
        header << "============================================================================" << std::endl;
        header << "souffle -- A datalog engine." << std::endl;
        header << "Usage: souffle [OPTION] FILE." << std::endl;
        header << "----------------------------------------------------------------------------" << std::endl;
        header << "Options:" << std::endl;

        std::stringstream footer;
        footer << "----------------------------------------------------------------------------" << std::endl;
        footer << "Version: " << PACKAGE_VERSION << "" << std::endl;
        footer << "----------------------------------------------------------------------------" << std::endl;
        footer << "Copyright (c) 2016-18 The Souffle Developers." << std::endl;
        footer << "Copyright (c) 2013-16 Oracle and/or its affiliates." << std::endl;
        footer << "All rights reserved." << std::endl;
        footer << "============================================================================" << std::endl;

        // command line options, the environment will be filled with the arguments passed to them, or
        // the empty string if they take none
        // main option, the datalog program itself, has an empty key
        std::vector<MainOption> options{{"", 0, "", "", false, ""},
                {"fact-dir", 'F', "DIR", ".", false, "Specify directory for fact files."},
                {"include-dir", 'I', "DIR", ".", true, "Specify directory for include files."},
                {"output-dir", 'D', "DIR", ".", false,
                        "Specify directory for output files (if <DIR> is -, stdout is used)."},
                {"jobs", 'j', "N", "1", false,
                        "Run interpreter/compiler in parallel using N threads, N=auto for system "
                        "default."},
                {"compile", 'c', "", "", false,
                        "Generate C++ source code, compile to a binary executable, then run this "
                        "executable."},
                {"generate", 'g', "FILE", "", false,
                        "Generate C++ source code for the given Datalog program and write it to "
                        "<FILE>."},
                {"no-warn", 'w', "", "", false, "Disable warnings."},
                {"magic-transform", 'm', "RELATIONS", "", false,
                        "Enable magic set transformation changes on the given relations, use '*' "
                        "for all."},
                {"macro", 'M', "MACROS", "", false, "Set macro definitions for the pre-processor"},
                {"disable-transformers", 'z', "TRANSFORMERS", "", false,
                        "Disable the given AST transformers."},
                {"dl-program", 'o', "FILE", "", false,
                        "Generate C++ source code, written to <FILE>, and compile this to a "
                        "binary executable (without executing it)."},
                {"live-profile", 'l', "", "", false, "Enable live profiling."},
                {"profile", 'p', "FILE", "", false, "Enable profiling, and write profile data to <FILE>."},
                {"profile-use", 'u', "FILE", "", false,
                        "Use profile log-file <FILE> for profile-guided optimization."},
                {"debug-report", 'r', "FILE", "", false, "Write HTML debug report to <FILE>."},
                {"pragma", 'P', "OPTIONS", "", false, "Set pragma options."},
>>>>>>> 674868e0
#ifdef USE_PROVENANCE
                {"provenance", 't', "[ none | explain | explore ]", "", false,
                        "Enable provenance instrumentation and interaction."},
#endif
                {"engine", 'e', "[ file | mpi ]", "", false,
                        "Specify communication engine for distributed execution."},
                {"hostfile", '\1', "FILE", "", false,
                        "Specify --hostfile option for call to mpiexec when using mpi as "
                        "execution engine."},
                {"verbose", 'v', "", "", false, "Verbose output."},
                {"version", '\2', "", "", false, "Version."},
                {"help", 'h', "", "", false, "Display this help message."}};
        Global::config().processArgs(argc, argv, header.str(), footer.str(), options);

        // ------ command line arguments -------------
        /* for the version option, if given print the version text then exit */
        if (Global::config().has("version")) {
            std::cout << "Souffle: " << PACKAGE_VERSION << "" << std::endl;
            std::cout << "Copyright (c) 2016-19 The Souffle Developers." << std::endl;
            std::cout << "Copyright (c) 2013-16 Oracle and/or its affiliates." << std::endl;
            return 0;
        }
        Global::config().set("version", PACKAGE_VERSION);

        /* for the help option, if given simply print the help text then exit */
        if (!Global::config().has("") || Global::config().has("help")) {
            std::cout << Global::config().help();
            return 0;
        }

        /* check that datalog program exists */
        if (!existFile(Global::config().get(""))) {
            throw std::runtime_error("cannot open file " + std::string(Global::config().get("")));
        }

        /* check whether interpreter or compiler should be run */
        if (Global::config().has("interpret")) {
            // -i takes precedence if used
            Global::config().unset("compile");
        } else {
            // default is -c
            Global::config().set("compile");
        }

        /* for the jobs option, to determine the number of threads used */
        if (Global::config().has("jobs")) {
#ifdef _OPENMP
            if (isNumber(Global::config().get("jobs").c_str())) {
                if (std::stoi(Global::config().get("jobs")) < 1) {
                    throw std::runtime_error(
                            "Number of jobs in the -j/--jobs options must be greater than zero!");
                }
            } else {
                if (!Global::config().has("jobs", "auto")) {
                    throw std::runtime_error(
                            "Wrong parameter " + Global::config().get("jobs") + " for option -j/--jobs!");
                }
                Global::config().set("jobs", "0");
            }
#else
            // Check that -j option has not been changed from the default
            if (Global::config().get("jobs") != "1") {
                std::cerr << "\nWarning: OpenMP is not enabled\n";
            }
#endif
        } else {
            throw std::runtime_error(
                    "Wrong parameter " + Global::config().get("jobs") + " for option -j/--jobs!");
        }

        /* if an output directory is given, check it exists */
        if (Global::config().has("output-dir") && !Global::config().has("output-dir", "-") &&
                !existDir(Global::config().get("output-dir")) &&
                !(Global::config().has("generate") ||
                        (Global::config().has("dl-program") && !Global::config().has("compile")))) {
            throw std::runtime_error(
                    "output directory " + Global::config().get("output-dir") + " does not exists");
        }

        /* collect all input directories for the c pre-processor */
        if (Global::config().has("include-dir")) {
            std::string currentInclude = "";
            std::string allIncludes = "";
            for (const char& ch : Global::config().get("include-dir")) {
                if (ch == ' ') {
                    if (!existDir(currentInclude)) {
                        throw std::runtime_error("include directory " + currentInclude + " does not exists");
                    } else {
                        allIncludes += " -I";
                        allIncludes += currentInclude;
                        currentInclude = "";
                    }
                } else {
                    currentInclude += ch;
                }
            }
            allIncludes += " -I" + currentInclude;
            Global::config().set("include-dir", allIncludes);
        }

        /* collect all macro definitions for the pre-processor */
        if (Global::config().has("macro")) {
            std::string currentMacro = "";
            std::string allMacros = "";
            for (const char& ch : Global::config().get("macro")) {
                if (ch == ' ') {
                    allMacros += " -D";
                    allMacros += currentMacro;
                    currentMacro = "";
                } else {
                    currentMacro += ch;
                }
            }
            allMacros += " -D" + currentMacro;
            Global::config().set("macro", allMacros);
        }

        /* turn on compilation of executables */
        if (Global::config().has("dl-program")) {
            Global::config().set("compile");
        }

        /* disable provenance with engine option */
        if (Global::config().has("provenance")) {
            if (Global::config().has("engine")) {
                throw std::runtime_error("provenance cannot be enabled with distributed execution.");
            }
        }

        /* ensure that souffle has been compiled with support for the execution engine, if specified */
        if (Global::config().has("engine")) {
            if (!(Global::config().has("compile") || Global::config().has("dl-program") ||
                        Global::config().has("generate"))) {
                throw std::invalid_argument("Error: Use of engine option not yet available for interpreter.");
            }
            const auto& engine = Global::config().get("engine");
            if (engine != "file" && engine != "mpi") {
                throw std::invalid_argument("Error: Use of engine '" + engine + "' is not supported.");
            }
#ifndef USE_MPI
            if (engine == "mpi") {
                throw std::invalid_argument("Error: Use of engine '" + engine +
                                            "' requires configure option '--enable-" + engine + "'.");
            }
            if (Global::config().has("hostfile")) {
                throw std::invalid_argument(
                        "Error: Use of hostfile option requires configure option '--enable-" + engine + "'.");
            }
#else
            if (engine != "mpi" && Global::config().has("hostfile")) {
                throw std::invalid_argument(
                        "Error: Use of hostfile option requires execution engine '" + engine + "'.");
            }
#endif
        }

        if (Global::config().has("live-profile") && !Global::config().has("profile")) {
            Global::config().set("profile");
        }
    } catch (std::exception& e) {
        std::cerr << e.what() << std::endl;
        exit(1);
    }

    // ------ start souffle -------------

    std::string souffleExecutable = which(argv[0]);

    if (souffleExecutable.empty()) {
        throw std::runtime_error("failed to determine souffle executable path");
    }

    /* Create the pipe to establish a communication between cpp and souffle */
    std::string cmd = ::which("mcpp");

    if (!isExecutable(cmd)) {
        throw std::runtime_error("failed to locate mcpp pre-processor");
    }

    cmd += " -e utf8 -W0 " + Global::config().get("include-dir");
    if (Global::config().has("macro")) {
        cmd += " " + Global::config().get("macro");
    }
    cmd += " " + Global::config().get("");
    FILE* in = popen(cmd.c_str(), "r");

    /* Time taking for parsing */
    auto parser_start = std::chrono::high_resolution_clock::now();

    // ------- parse program -------------

    // parse file
    SymbolTable symTab;
    ErrorReport errReport(Global::config().has("no-warn"));
    DebugReport debugReport;
    std::unique_ptr<AstTranslationUnit> astTranslationUnit =
            ParserDriver::parseTranslationUnit("<stdin>", in, symTab, errReport, debugReport);

    // close input pipe
    int preprocessor_status = pclose(in);
    if (preprocessor_status == -1) {
        perror(nullptr);
        throw std::runtime_error("failed to close pre-processor pipe");
    }

    /* Report run-time of the parser if verbose flag is set */
    if (Global::config().has("verbose")) {
        auto parser_end = std::chrono::high_resolution_clock::now();
        std::cout << "Parse Time: " << std::chrono::duration<double>(parser_end - parser_start).count()
                  << "sec\n";
    }

    // ------- check for parse errors -------------
    if (astTranslationUnit->getErrorReport().getNumErrors() != 0) {
        std::cerr << astTranslationUnit->getErrorReport();
        std::cerr << std::to_string(astTranslationUnit->getErrorReport().getNumErrors()) +
                             " errors generated, evaluation aborted"
                  << std::endl;
        exit(1);
    }

    // ------- rewriting / optimizations -------------

    /* set up additional global options based on pragma declaratives */
    (std::make_unique<AstPragmaChecker>())->apply(*astTranslationUnit);

    /* construct the transformation pipeline */

    // Magic-Set pipeline
    auto magicPipeline = std::make_unique<ConditionalTransformer>(Global::config().has("magic-transform"),
            std::make_unique<PipelineTransformer>(std::make_unique<NormaliseConstraintsTransformer>(),
                    std::make_unique<MagicSetTransformer>(), std::make_unique<ResolveAliasesTransformer>(),
                    std::make_unique<RemoveRelationCopiesTransformer>(),
                    std::make_unique<RemoveEmptyRelationsTransformer>(),
                    std::make_unique<RemoveRedundantRelationsTransformer>()));

    // Equivalence pipeline
    auto equivalencePipeline =
            std::make_unique<PipelineTransformer>(std::make_unique<MinimiseProgramTransformer>(),
                    std::make_unique<RemoveRelationCopiesTransformer>(),
                    std::make_unique<RemoveEmptyRelationsTransformer>(),
                    std::make_unique<RemoveRedundantRelationsTransformer>());

#ifdef USE_PROVENANCE
    // Provenance pipeline
    auto provenancePipeline = std::make_unique<PipelineTransformer>(std::make_unique<ConditionalTransformer>(
            Global::config().has("provenance"), std::make_unique<ProvenanceTransformer>()));
#else
    auto provenancePipeline = std::make_unique<PipelineTransformer>();
#endif

    // Main pipeline
    auto pipeline = std::make_unique<PipelineTransformer>(std::make_unique<AstComponentChecker>(),
            std::make_unique<ComponentInstantiationTransformer>(),
            std::make_unique<UniqueAggregationVariablesTransformer>(), std::make_unique<AstSemanticChecker>(),
            std::make_unique<RemoveBooleanConstraintsTransformer>(),
            std::make_unique<ResolveAliasesTransformer>(), std::make_unique<MinimiseProgramTransformer>(),
            std::make_unique<InlineRelationsTransformer>(), std::make_unique<ResolveAliasesTransformer>(),
            std::make_unique<RemoveRedundantRelationsTransformer>(),
            std::make_unique<RemoveRelationCopiesTransformer>(),
            std::make_unique<RemoveEmptyRelationsTransformer>(),
            std::make_unique<ReplaceSingletonVariablesTransformer>(),
            std::make_unique<FixpointTransformer>(
                    std::make_unique<PipelineTransformer>(std::make_unique<ReduceExistentialsTransformer>(),
                            std::make_unique<RemoveRedundantRelationsTransformer>())),
            std::make_unique<RemoveRelationCopiesTransformer>(),
            std::make_unique<PartitionBodyLiteralsTransformer>(),
            std::make_unique<MinimiseProgramTransformer>(),
            std::make_unique<RemoveRelationCopiesTransformer>(),
            std::make_unique<ReorderLiteralsTransformer>(),
            std::make_unique<MaterializeAggregationQueriesTransformer>(),
            std::make_unique<RemoveEmptyRelationsTransformer>(),
            std::make_unique<ReorderLiteralsTransformer>(), std::move(magicPipeline),
            std::make_unique<AstExecutionPlanChecker>(), std::move(provenancePipeline));

    // Disable unwanted transformations
    if (Global::config().has("disable-transformers")) {
        std::vector<std::string> givenTransformers =
                splitString(Global::config().get("disable-transformers"), ',');
        pipeline->disableTransformers(
                std::set<std::string>(givenTransformers.begin(), givenTransformers.end()));
    }

    // Set up the debug report if necessary
    if (!Global::config().get("debug-report").empty()) {
        auto parser_end = std::chrono::high_resolution_clock::now();
        std::string runtimeStr =
                "(" + std::to_string(std::chrono::duration<double>(parser_end - parser_start).count()) + "s)";
        DebugReporter::generateDebugReport(*astTranslationUnit, "Parsing", "After Parsing " + runtimeStr);

        pipeline->setDebugReport();
    }

    // Toggle pipeline verbosity
    pipeline->setVerbosity(Global::config().has("verbose"));

    // Apply all the transformations
    pipeline->apply(*astTranslationUnit);

    // ------- execution -------------

    /* translate AST to RAM */
    std::unique_ptr<RamTranslationUnit> ramTranslationUnit =
            AstTranslator().translateUnit(*astTranslationUnit);

    std::vector<std::unique_ptr<RamTransformer>> ramTransforms;
    ramTransforms.push_back(std::make_unique<LevelConditionsTransformer>());
    ramTransforms.push_back(std::make_unique<CreateIndicesTransformer>());
    ramTransforms.push_back(std::make_unique<ConvertExistenceChecksTransformer>());
    ramTransforms.push_back(std::make_unique<RamSemanticChecker>());

    for (const auto& transform : ramTransforms) {
        transform->apply(*ramTranslationUnit);

        /* Abort evaluation of the program if errors were encountered */
        if (ramTranslationUnit->getErrorReport().getNumErrors() != 0) {
            std::cerr << ramTranslationUnit->getErrorReport();
            std::cerr << std::to_string(ramTranslationUnit->getErrorReport().getNumErrors()) +
                                 " errors generated, evaluation aborted"
                      << std::endl;
            exit(1);
        }
    }
    if (ramTranslationUnit->getErrorReport().getNumIssues() != 0) {
        std::cerr << ramTranslationUnit->getErrorReport();
    }

    if (!ramTranslationUnit->getProgram()->getMain()) {
        return 0;
    };

    if (!Global::config().has("compile") && !Global::config().has("dl-program") &&
            !Global::config().has("generate")) {
        // ------- interpreter -------------

        // configure interpreter
        std::unique_ptr<Interpreter> interpreter = std::make_unique<Interpreter>(*ramTranslationUnit);

        std::thread profiler;
        // Start up profiler if needed
        if (Global::config().has("live-profile") && !Global::config().has("compile")) {
            profiler = std::thread([]() { profile::Tui().runProf(); });
        }
        // execute translation unit
        interpreter->executeMain();

        // If the profiler was started, join back here once it exits.
        if (profiler.joinable()) {
            profiler.join();
        }

#ifdef USE_PROVENANCE
        // only run explain interface if interpreted
        if (Global::config().has("provenance")) {
            // construct SouffleProgram from env
            InterpreterProgInterface interface(*interpreter);
            if (Global::config().get("provenance") == "explain") {
                explain(interface, true, false);
            } else if (Global::config().get("provenance") == "explore") {
                explain(interface, true, true);
            }
        }
#endif

    } else {
        // ------- compiler -------------

        std::string compileCmd = ::findTool("souffle-compile", souffleExecutable, ".");
        /* Fail if a souffle-compile executable is not found */
        if (!isExecutable(compileCmd)) {
            throw std::runtime_error("failed to locate souffle-compile");
        }
        compileCmd += " ";

        std::unique_ptr<Synthesiser> synthesiser = std::make_unique<Synthesiser>();

        try {
            // Find the base filename for code generation and execution
            std::string baseFilename;
            if (Global::config().has("dl-program")) {
                baseFilename = Global::config().get("dl-program");
            } else if (Global::config().has("generate")) {
                baseFilename = Global::config().get("generate");
                // trim .cpp extension if it exists
                if (baseFilename.size() >= 4 && baseFilename.substr(baseFilename.size() - 4) == ".cpp") {
                    baseFilename = baseFilename.substr(0, baseFilename.size() - 4);
                }
            } else {
                baseFilename = tempFile();
            }
            if (baseName(baseFilename) == "/" || baseName(baseFilename) == ".") {
                baseFilename = tempFile();
            }

            std::string baseIdentifier = identifier(simpleName(baseFilename));
            std::string sourceFilename = baseFilename + ".cpp";

            bool withSharedLibrary;
            std::ofstream os(sourceFilename);
            synthesiser->generateCode(*ramTranslationUnit, os, baseIdentifier, withSharedLibrary);
            os.close();

            if (withSharedLibrary) {
                compileCmd += "-s ";
            }

            if (Global::config().has("compile")) {
                auto start = std::chrono::high_resolution_clock::now();
                compileToBinary(compileCmd, sourceFilename);
                /* Report overall run-time in verbose mode */
                if (Global::config().has("verbose")) {
                    auto end = std::chrono::high_resolution_clock::now();
                    std::cout << "Compilation Time: " << std::chrono::duration<double>(end - start).count()
                              << "sec\n";
                }
                // run compiled C++ program if requested.
                if (!Global::config().has("dl-program")) {
                    executeBinary(baseFilename
#ifdef USE_MPI
                            ,
                            ((int)astTranslationUnit->getAnalysis<SCCGraph>()->getNumberOfSCCs()) + 1
#endif
                    );
                }
            }
        } catch (std::exception& e) {
            std::cerr << e.what() << std::endl;
            std::exit(1);
        }
    }

// finalize mpi, this is necessary for the symbol table
#ifdef USE_MPI
    mpi::finalize();
#endif

    /* Report overall run-time in verbose mode */
    if (Global::config().has("verbose")) {
        auto souffle_end = std::chrono::high_resolution_clock::now();
        std::cout << "Total Time: " << std::chrono::duration<double>(souffle_end - souffle_start).count()
                  << "sec\n";
    }

    return 0;
}

}  // end of namespace souffle

int main(int argc, char** argv) {
    return souffle::main(argc, argv);
}<|MERGE_RESOLUTION|>--- conflicted
+++ resolved
@@ -135,71 +135,6 @@
     /* have all to do with command line arguments in its own scope, as these are accessible through the global
      * configuration only */
     try {
-<<<<<<< HEAD
-        Global::config().processArgs(argc, argv,
-                []() {
-                    std::stringstream header;
-                    header << "============================================================================"
-                           << std::endl;
-                    header << "souffle -- A datalog engine." << std::endl;
-                    header << "Usage: souffle [OPTION] FILE." << std::endl;
-                    header << "----------------------------------------------------------------------------"
-                           << std::endl;
-                    header << "Options:" << std::endl;
-                    return header.str();
-                }(),
-                []() {
-                    std::stringstream footer;
-                    footer << "----------------------------------------------------------------------------"
-                           << std::endl;
-                    footer << "Version: " << PACKAGE_VERSION << "" << std::endl;
-                    footer << "----------------------------------------------------------------------------"
-                           << std::endl;
-                    footer << "Copyright (c) 2016-18 The Souffle Developers." << std::endl;
-                    footer << "Copyright (c) 2013-16 Oracle and/or its affiliates." << std::endl;
-                    footer << "All rights reserved." << std::endl;
-                    footer << "============================================================================"
-                           << std::endl;
-                    return footer.str();
-                }(),
-                // command line options, the environment will be filled with the arguments passed to them, or
-                // the empty string if they take none
-                []() {
-                    MainOption opts[] = {
-                            {"", 0, "", "", false, ""},  // the datalog program itself, key is always empty
-                            {"fact-dir", 'F', "DIR", ".", false, "Specify directory for fact files."},
-                            {"include-dir", 'I', "DIR", ".", true, "Specify directory for include files."},
-                            {"output-dir", 'D', "DIR", ".", false,
-                                    "Specify directory for output files (if <DIR> is -, stdout is used)."},
-                            {"jobs", 'j', "N", "1", false,
-                                    "Run interpreter/compiler in parallel using N threads, N=auto for system "
-                                    "default."},
-                            {"compile", 'c', "", "", false,
-                                    "Generate C++ source code, compile to a binary executable, then run this "
-                                    "executable."},
-                            {"interpret", 'i', "", "", false, "Run the interpreter."},
-                            {"generate", 'g', "FILE", "", false,
-                                    "Generate C++ source code for the given Datalog program and write it to "
-                                    "<FILE>."},
-                            {"no-warn", 'w', "", "", false, "Disable warnings."},
-                            {"magic-transform", 'm', "RELATIONS", "", false,
-                                    "Enable magic set transformation changes on the given relations, use '*' "
-                                    "for all."},
-                            {"macro", 'M', "MACROS", "", false,
-                                    "Set macro definitions for the pre-processor"},
-                            {"disable-transformers", 'z', "TRANSFORMERS", "", false,
-                                    "Disable the given AST transformers."},
-                            {"dl-program", 'o', "FILE", "", false,
-                                    "Generate C++ source code, written to <FILE>, and compile this to a "
-                                    "binary executable (without executing it)."},
-                            {"live-profile", 'l', "", "", false, "Enable live profiling."},
-                            {"profile", 'p', "FILE", "", false,
-                                    "Enable profiling, and write profile data to <FILE>."},
-                            {"profile-use", 'u', "FILE", "", false,
-                                    "Use profile log-file <FILE> for profile-guided optimization."},
-                            {"debug-report", 'r', "FILE", "", false, "Write HTML debug report to <FILE>."},
-                            {"pragma", 'P', "OPTIONS", "", false, "Set pragma options."},
-=======
         std::stringstream header;
         header << "============================================================================" << std::endl;
         header << "souffle -- A datalog engine." << std::endl;
@@ -211,7 +146,7 @@
         footer << "----------------------------------------------------------------------------" << std::endl;
         footer << "Version: " << PACKAGE_VERSION << "" << std::endl;
         footer << "----------------------------------------------------------------------------" << std::endl;
-        footer << "Copyright (c) 2016-18 The Souffle Developers." << std::endl;
+        footer << "Copyright (c) 2016-19 The Souffle Developers." << std::endl;
         footer << "Copyright (c) 2013-16 Oracle and/or its affiliates." << std::endl;
         footer << "All rights reserved." << std::endl;
         footer << "============================================================================" << std::endl;
@@ -249,7 +184,6 @@
                         "Use profile log-file <FILE> for profile-guided optimization."},
                 {"debug-report", 'r', "FILE", "", false, "Write HTML debug report to <FILE>."},
                 {"pragma", 'P', "OPTIONS", "", false, "Set pragma options."},
->>>>>>> 674868e0
 #ifdef USE_PROVENANCE
                 {"provenance", 't', "[ none | explain | explore ]", "", false,
                         "Enable provenance instrumentation and interaction."},
