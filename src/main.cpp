--- conflicted
+++ resolved
@@ -620,25 +620,9 @@
     // parse file
     ErrorReport errReport(Global::config().has("no-warn"));
     DebugReport debugReport;
-<<<<<<< HEAD
-    Own<ast::TranslationUnit> astTranslationUnit =
-            ParserDriver::parseTranslationUnit("<stdin>", in, errReport, debugReport);
-
-    // close input pipe
-    int preprocessor_status = pclose(in);
-    if (preprocessor_status == -1) {
-        perror(nullptr);
-        throw std::runtime_error("failed to close pre-processor pipe");
-    } else if (false && preprocessor_status != 0) {
-        std::cerr << "Pre-processors command failed with code " << preprocessor_status << ": '" << cmd
-                  << "'\n";
-        throw std::runtime_error("Pre-processor command failed");
-    }
-=======
     Own<ast::TranslationUnit> astTranslationUnit = ParserDriver::parseTranslationUnit(
             InputPath.string(), Input->getInputStream(), errReport, debugReport);
     Input->endInput();
->>>>>>> ba5313ff
 
     /* Report run-time of the parser if verbose flag is set */
     if (Global::config().has("verbose")) {
