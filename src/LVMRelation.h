/*
 * Souffle - A Datalog Compiler
 * Copyright (c) 2019, The Souffle Developers. All rights reserved.
 * Licensed under the Universal Permissive License v 1.0 as shown at:
 * - https://opensource.org/licenses/UPL
 * - <souffle root>/licenses/SOUFFLE-UPL.txt
 */

/************************************************************************
 *
 * @file LVMRelation.h
 *
 * Defines LVM Relations
 *
 ***********************************************************************/

#pragma once

#include "LVMIndex.h"
#include "ParallelUtils.h"
#include "RamIndexAnalysis.h"
#include "RamTypes.h"

#include <deque>
#include <map>
#include <memory>
#include <utility>
#include <vector>

namespace souffle {

class LVMRelation {
    using LexOrder = std::vector<int>;

public:
<<<<<<< HEAD
    LVMRelation(
            size_t relArity, size_t numberOfHeights, const MinIndexSelection* orderSet, std::string relName)
            : arity(relArity), numberOfHeights(numberOfHeights), orderSet(orderSet),
              relName(std::move(relName)) {
        // Create all necessary indices based on orderSet
        for (auto& order : orderSet->getAllOrders()) {
            indices.push_back(LVMIndex(order));
        }
=======
    using iterator = LVMIndex::iterator;

    LVMRelation(size_t relArity, const MinIndexSelection* orderSet, std::string& relName,
            std::vector<std::string>& attributeTypes)
            : arity(relArity), orderSet(orderSet), relName(relName), attributeTypeQualifiers(attributeTypes) {
>>>>>>> 1ac31099
    }

    LVMRelation(const LVMRelation& other) = delete;

    virtual ~LVMRelation() = default;

    /** Get AttributeType for the relation */
    std::vector<std::string>& getAttributeTypeQualifiers() {
        return attributeTypeQualifiers;
    }

    /** Return relation name */
    const std::string& getName() const {
        return relName;
    }

    /** Set relation level */
    void setLevel(size_t level) {
        this->level = level;
    }

    /** Get relation level */
    size_t getLevel() {
        return level;
    }

    /** Get arity of relation */
    size_t getArity() const {
        return arity;
    }

<<<<<<< HEAD
    /** Get arity of relation */
    size_t getNumberOfHeights() const {
        return numberOfHeights;
=======
    /** Gets the number of contained tuples */
    virtual size_t size() const {
        return num_tuples;
>>>>>>> 1ac31099
    }

    /** Check whether relation is empty */
    virtual bool empty() const {
        return num_tuples == 0;
    }

    /** Insert tuple */
    virtual void insert(const RamDomain* tuple) = 0;

    /** Merge another relation into this relation */
    virtual void insert(const LVMRelation& other) = 0;

    /** Purge table */
    virtual void purge() = 0;

    /** check whether a tuple exists in the relation */
    virtual bool exists(const RamDomain* tuple) const = 0;

    /** Iterator for relation, uses full-order index as default */
    virtual iterator begin() const = 0;

    virtual iterator end() const = 0;

    /** Return range iterator */
    virtual std::pair<iterator, iterator> lowerUpperBound(
            const RamDomain* low, const RamDomain* high, size_t indexPosition) const = 0;

    /** Extend tuple */
    virtual std::vector<RamDomain*> extend(const RamDomain* tuple) = 0;

    /** Extend relation */
    virtual void extend(const LVMRelation& rel) = 0;

protected:
    /** Relation level */
    size_t level = 0;

    /** Arity of relation */
    const size_t arity;

    /** Number of tuples in relation */
    size_t num_tuples = 0;

    /** IndexSet */
    const MinIndexSelection* orderSet;

    /** Relation name */
    const std::string relName;

    /** Type of attributes */
    std::vector<std::string> attributeTypeQualifiers;
};

/**
 * Interpreter Relation
 */
class LVMIndirectRelation : public LVMRelation {
public:
    LVMIndirectRelation(size_t relArity, const MinIndexSelection* orderSet, std::string& relName,
            std::vector<std::string>& attributeTypes)
            : LVMRelation(relArity, orderSet, relName, attributeTypes) {
        for (auto& order : orderSet->getAllOrders()) {
            indices.push_back(LVMIndex(order));
        }
    }

    /** Insert tuple */
    void insert(const RamDomain* tuple) override {
        assert(tuple);

        // make existence check
        if (exists(tuple)) {
            return;
        }

        int blockIndex = num_tuples / (BLOCK_SIZE / arity);
        int tupleIndex = (num_tuples % (BLOCK_SIZE / arity)) * arity;

        if (tupleIndex == 0) {
            blockList.push_back(std::make_unique<RamDomain[]>(BLOCK_SIZE));
        }

        RamDomain* newTuple = &blockList[blockIndex][tupleIndex];
        for (size_t i = 0; i < arity; ++i) {
            newTuple[i] = tuple[i];
        }

        // update all indexes with new tuple
        for (auto& cur : indices) {
            cur.insert(newTuple);
        }

        // increment relation size
        num_tuples++;
    }

    /** Merge another relation into this relation */
    void insert(const LVMRelation& other) override {
        assert(getArity() == other.getArity());
        for (const auto& cur : other) {
            insert(cur);
        }
    }

    /** Purge table */
    void purge() override {
        blockList.clear();
        for (auto& cur : indices) {
            cur.purge();
        }
        num_tuples = 0;
    }

    /** check whether a tuple exists in the relation */
    bool exists(const RamDomain* tuple) const override {
        LVMIndex* index = getIndex(getTotalIndexKey());
        return index->exists(tuple);
    }

    /** Iterator for relation, uses full-order index as default */
    iterator begin() const override {
        return indices[0].begin();
    }

    iterator end() const override {
        return indices[0].end();
    }

    /** Return range iterator */
    std::pair<iterator, iterator> lowerUpperBound(
            const RamDomain* low, const RamDomain* high, size_t indexPosition) const override {
        auto idx = this->getIndexByPos(indexPosition);
        return idx->lowerUpperBound(low, high);
    }

    /** Extend tuple */
    std::vector<RamDomain*> extend(const RamDomain* tuple) override {
        std::vector<RamDomain*> newTuples;

        // A standard relation does not generate extra new knowledge on insertion.
        newTuples.push_back(new RamDomain[2]{tuple[0], tuple[1]});

        return newTuples;
    }

    /** Extend relation */
    void extend(const LVMRelation& rel) override {}

    /** get index for a given search signature. Order are encoded as bits for each column */
    LVMIndex* getIndex(const SearchSignature& col) const {
        // Special case in provenance program, a 0 searchSignature is considered as a full search
        if (col == 0) {
            return getIndex(getTotalIndexKey());
        }
        return getIndexByPos(orderSet->getLexOrderNum(col));
    }

    /** get index for a given order. Order are encoded as bits for each column */
    LVMIndex* getIndexByPos(int idx) const {
        return &indices[idx];
    }

    /** Obtains a full index-key for this relation */
    SearchSignature getTotalIndexKey() const {
        return (1 << (getArity())) - 1;
    }

private:
    /** Size of blocks containing tuples */
    static const int BLOCK_SIZE = 1024;

    std::deque<std::unique_ptr<RamDomain[]>> blockList;

    /** List of indices */
    mutable std::vector<LVMIndex> indices;
};

/**
 * Interpreter Nullary relation
 */

class LVMNullaryRelation : public LVMRelation {
public:
    LVMNullaryRelation(std::string relName, std::vector<std::string>& attributeTypes)
            : LVMRelation(0, nullptr, relName, attributeTypes), nullaryIndex(std::vector<int>()) {}

    /** Insert tuple into nullary relation */
    void insert(const RamDomain* tuple) override {
        if (!inserted) {
            nullaryIndex.insert(tuple);
        }
        inserted = true;
    }

    /** Merge another relation into this relation */
    void insert(const LVMRelation& other) override {
        if (!other.empty() && !inserted) {
            insert(nullptr);
        }
    }

    /** Size of nullary is either 0 or 1 */
    size_t size() const override {
        return inserted == true ? 1 : 0;
    }

    bool empty() const override {
        return !inserted;
    }

    /** Purge table */
    void purge() override {
        inserted = false;
    }

    /** check whether a tuple exists in the relation */
    bool exists(const RamDomain* tuple) const override {
        return inserted;
    }

    /** Iterator for relation, uses full-order index as default */
    iterator begin() const override {
        return nullaryIndex.begin();
    }

    iterator end() const override {
        return nullaryIndex.end();
    }

    /** Return range iterator */
    std::pair<iterator, iterator> lowerUpperBound(
            const RamDomain* low, const RamDomain* high, size_t indexPosition) const override {
        return std::make_pair(begin(), end());
    }

    /** Extend tuple */
    std::vector<RamDomain*> extend(const RamDomain* tuple) override {
        std::vector<RamDomain*> newTuples;

        // A standard relation does not generate extra new knowledge on insertion.
        newTuples.push_back(new RamDomain[2]{tuple[0], tuple[1]});

        return newTuples;
    }

    /** Extend relation */
    void extend(const LVMRelation& rel) override {}

private:
<<<<<<< HEAD
    /** Arity of relation */
    const size_t arity;

    /** number of height parameters of relation */
    const size_t numberOfHeights;

    /** Size of blocks containing tuples */
    static const int BLOCK_SIZE = 1024;
=======
    /** Nullary can hold only one tuple */
    bool inserted = false;
>>>>>>> 1ac31099

    /** Nullary index with empty search signature */
    LVMIndex nullaryIndex;
};

/**
 * Interpreter Equivalence Relation
 */

class LVMEqRelation : public LVMIndirectRelation {
public:
<<<<<<< HEAD
    LVMEqRelation(
            size_t relArity, size_t numberOfHeights, const MinIndexSelection* orderSet, std::string relName)
            : LVMRelation(relArity, numberOfHeights, orderSet, relName) {}
=======
    LVMEqRelation(size_t relArity, const MinIndexSelection* orderSet, std::string relName,
            std::vector<std::string>& attributeTypes)
            : LVMIndirectRelation(relArity, orderSet, relName, attributeTypes) {}
>>>>>>> 1ac31099

    /** Insert tuple */
    void insert(const RamDomain* tuple) override {
        // TODO: (pnappa) an eqrel check here is all that appears to be needed for implicit additions
        // TODO: future optimisation would require this as a member datatype
        // brave soul required to pass this quest
        // // specialisation for eqrel defs
        // std::unique_ptr<binaryrelation> eqreltuples;
        // in addition, it requires insert functions to insert into that, and functions
        // which allow reading of stored values must be changed to accommodate.
        // e.g. insert =>  eqRelTuples->insert(tuple[0], tuple[1]);

        // for now, we just have a naive & extremely slow version, otherwise known as a O(n^2) insertion
        // ):

        for (auto* newTuple : extend(tuple)) {
            LVMIndirectRelation::insert(newTuple);
            delete[] newTuple;
        }
    }

    /** Find the new knowledge generated by inserting a tuple */
    std::vector<RamDomain*> extend(const RamDomain* tuple) override {
        std::vector<RamDomain*> newTuples;

        newTuples.push_back(new RamDomain[2]{tuple[0], tuple[0]});
        newTuples.push_back(new RamDomain[2]{tuple[0], tuple[1]});
        newTuples.push_back(new RamDomain[2]{tuple[1], tuple[0]});
        newTuples.push_back(new RamDomain[2]{tuple[1], tuple[1]});

        std::vector<const RamDomain*> relevantStored;
        for (const RamDomain* vals : *this) {
            if (vals[0] == tuple[0] || vals[0] == tuple[1] || vals[1] == tuple[0] || vals[1] == tuple[1]) {
                relevantStored.push_back(vals);
            }
        }

        for (const auto vals : relevantStored) {
            newTuples.push_back(new RamDomain[2]{vals[0], tuple[0]});
            newTuples.push_back(new RamDomain[2]{vals[0], tuple[1]});
            newTuples.push_back(new RamDomain[2]{vals[1], tuple[0]});
            newTuples.push_back(new RamDomain[2]{vals[1], tuple[1]});
            newTuples.push_back(new RamDomain[2]{tuple[0], vals[0]});
            newTuples.push_back(new RamDomain[2]{tuple[0], vals[1]});
            newTuples.push_back(new RamDomain[2]{tuple[1], vals[0]});
            newTuples.push_back(new RamDomain[2]{tuple[1], vals[1]});
        }

        return newTuples;
    }
    /** Extend this relation with new knowledge generated by inserting all tuples from a relation */
    void extend(const LVMRelation& rel) override {
        std::vector<RamDomain*> newTuples;
        // store all values that will be implicitly relevant to the those that we will insert
        for (const auto* tuple : rel) {
            for (auto* newTuple : extend(tuple)) {
                newTuples.push_back(newTuple);
            }
        }
        for (const auto* newTuple : newTuples) {
            LVMIndirectRelation::insert(newTuple);
            delete[] newTuple;
        }
    }
};

}  // end of namespace souffle<|MERGE_RESOLUTION|>--- conflicted
+++ resolved
@@ -33,22 +33,12 @@
     using LexOrder = std::vector<int>;
 
 public:
-<<<<<<< HEAD
-    LVMRelation(
-            size_t relArity, size_t numberOfHeights, const MinIndexSelection* orderSet, std::string relName)
-            : arity(relArity), numberOfHeights(numberOfHeights), orderSet(orderSet),
-              relName(std::move(relName)) {
-        // Create all necessary indices based on orderSet
-        for (auto& order : orderSet->getAllOrders()) {
-            indices.push_back(LVMIndex(order));
-        }
-=======
     using iterator = LVMIndex::iterator;
 
-    LVMRelation(size_t relArity, const MinIndexSelection* orderSet, std::string& relName,
+    LVMRelation(size_t relArity, size_t numberOfHeights, const MinIndexSelection* orderSet, std::string& relName,
             std::vector<std::string>& attributeTypes)
-            : arity(relArity), orderSet(orderSet), relName(relName), attributeTypeQualifiers(attributeTypes) {
->>>>>>> 1ac31099
+            : arity(relArity), numberOfHeights(numberOfHeights), orderSet(orderSet), relName(relName), attributeTypeQualifiers(attributeTypes) {
+
     }
 
     LVMRelation(const LVMRelation& other) = delete;
@@ -80,15 +70,14 @@
         return arity;
     }
 
-<<<<<<< HEAD
     /** Get arity of relation */
-    size_t getNumberOfHeights() const {
-        return numberOfHeights;
-=======
+	size_t getNumberOfHeights() const {
+		return numberOfHeights;
+	}
+
     /** Gets the number of contained tuples */
     virtual size_t size() const {
         return num_tuples;
->>>>>>> 1ac31099
     }
 
     /** Check whether relation is empty */
@@ -129,6 +118,9 @@
 
     /** Arity of relation */
     const size_t arity;
+
+    /** Number of height parameters of relation */
+	const size_t numberOfHeights;
 
     /** Number of tuples in relation */
     size_t num_tuples = 0;
@@ -148,9 +140,9 @@
  */
 class LVMIndirectRelation : public LVMRelation {
 public:
-    LVMIndirectRelation(size_t relArity, const MinIndexSelection* orderSet, std::string& relName,
+    LVMIndirectRelation(size_t relArity, size_t numberOfHeights, const MinIndexSelection* orderSet, std::string& relName,
             std::vector<std::string>& attributeTypes)
-            : LVMRelation(relArity, orderSet, relName, attributeTypes) {
+            : LVMRelation(relArity, numberOfHeights, orderSet, relName, attributeTypes) {
         for (auto& order : orderSet->getAllOrders()) {
             indices.push_back(LVMIndex(order));
         }
@@ -274,7 +266,8 @@
 class LVMNullaryRelation : public LVMRelation {
 public:
     LVMNullaryRelation(std::string relName, std::vector<std::string>& attributeTypes)
-            : LVMRelation(0, nullptr, relName, attributeTypes), nullaryIndex(std::vector<int>()) {}
+            : LVMRelation(0, 0, nullptr, relName, attributeTypes), nullaryIndex(std::vector<int>()) {}
+    		//TODO (sarah) what to putfor numberOfHeights here?
 
     /** Insert tuple into nullary relation */
     void insert(const RamDomain* tuple) override {
@@ -339,19 +332,9 @@
     void extend(const LVMRelation& rel) override {}
 
 private:
-<<<<<<< HEAD
-    /** Arity of relation */
-    const size_t arity;
-
-    /** number of height parameters of relation */
-    const size_t numberOfHeights;
-
-    /** Size of blocks containing tuples */
-    static const int BLOCK_SIZE = 1024;
-=======
     /** Nullary can hold only one tuple */
     bool inserted = false;
->>>>>>> 1ac31099
+
 
     /** Nullary index with empty search signature */
     LVMIndex nullaryIndex;
@@ -363,15 +346,9 @@
 
 class LVMEqRelation : public LVMIndirectRelation {
 public:
-<<<<<<< HEAD
-    LVMEqRelation(
-            size_t relArity, size_t numberOfHeights, const MinIndexSelection* orderSet, std::string relName)
-            : LVMRelation(relArity, numberOfHeights, orderSet, relName) {}
-=======
-    LVMEqRelation(size_t relArity, const MinIndexSelection* orderSet, std::string relName,
+    LVMEqRelation(size_t relArity, size_t numberOfHeights, const MinIndexSelection* orderSet, std::string relName,
             std::vector<std::string>& attributeTypes)
-            : LVMIndirectRelation(relArity, orderSet, relName, attributeTypes) {}
->>>>>>> 1ac31099
+            : LVMIndirectRelation(relArity, numberOfHeights, orderSet, relName, attributeTypes) {}
 
     /** Insert tuple */
     void insert(const RamDomain* tuple) override {
