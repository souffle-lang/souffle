/*
 * Souffle - A Datalog Compiler
 * Copyright (c) 2018, The Souffle Developers. All rights reserved
 * Licensed under the Universal Permissive License v 1.0 as shown at:
 * - https://opensource.org/licenses/UPL
 * - <souffle root>/licenses/SOUFFLE-UPL.txt
 */

#include "SynthesiserRelation.h"
#include "Global.h"
#include "RamIndexAnalysis.h"
#include "RelationTag.h"
#include "utility/StreamUtil.h"
#include <algorithm>
#include <cassert>
#include <iterator>
#include <map>
#include <numeric>
#include <set>
#include <sstream>
#include <vector>

namespace souffle {

std::unique_ptr<SynthesiserRelation> SynthesiserRelation::getSynthesiserRelation(
        const RamRelation& ramRel, const MinIndexSelection& indexSet, bool isProvenance) {
    SynthesiserRelation* rel;

    // Handle the qualifier in souffle code
    if (isProvenance) {
        rel = new SynthesiserDirectRelation(ramRel, indexSet, isProvenance);
    } else if (ramRel.isNullary()) {
        rel = new SynthesiserNullaryRelation(ramRel, indexSet, isProvenance);
    } else if (ramRel.getRepresentation() == RelationRepresentation::BTREE) {
        rel = new SynthesiserDirectRelation(ramRel, indexSet, isProvenance);
    } else if (ramRel.getRepresentation() == RelationRepresentation::BRIE) {
        rel = new SynthesiserBrieRelation(ramRel, indexSet, isProvenance);
    } else if (ramRel.getRepresentation() == RelationRepresentation::EQREL) {
        rel = new SynthesiserEqrelRelation(ramRel, indexSet, isProvenance);
    } else if (ramRel.getRepresentation() == RelationRepresentation::INFO) {
        rel = new SynthesiserInfoRelation(ramRel, indexSet, isProvenance);
    } else {
        // Handle the data structure command line flag
        if (ramRel.getArity() > 6) {
            rel = new SynthesiserIndirectRelation(ramRel, indexSet, isProvenance);
        } else {
            rel = new SynthesiserDirectRelation(ramRel, indexSet, isProvenance);
        }
    }

    assert(rel != nullptr && "relation type not specified");

    auto chains = indexSet.getAllChains();

    size_t inequalities = 0;
    for (const auto& chain : chains) {
        auto end = *chain.rbegin();
        bool hasIndexedInequality = false;
        for (size_t i = 0; i < end.arity(); ++i) {
            if (end[i] == AttributeConstraint::Inequal) {
                hasIndexedInequality = true;
            }
        }
        if (hasIndexedInequality) {
            ++inequalities;
        }
    }

    std::cout << "Relation: " << ramRel.getName() << "\t";
    std::cout << "Indexes: " << chains.size() << "\t";
    std::cout << "Inequalities: " << inequalities << "\t";
    std::cout << "Chains: ";
    bool isFirst = true;
    for (const auto& chain : chains) {
        if (isFirst) {
            std::cout << "|";
            isFirst = false;
        }
        bool first = true;
        for (auto search : chain) {
            if (first) {
                first = false;
            } else {
                std::cout << "-->";
            }
            std::cout << search;
        }
        std::cout << "|";
    }
    std::cout << "\n";

    // generate index set
    rel->computeIndices();

    return std::unique_ptr<SynthesiserRelation>(rel);
}

// -------- Info Relation --------

/** Generate index set for a info relation, which should be empty */
void SynthesiserInfoRelation::computeIndices() {
    computedIndices = {};
}

/** Generate type name of a info relation */
std::string SynthesiserInfoRelation::getTypeName() {
    return "t_info<" + std::to_string(getArity()) + ">";
}

/** Generate type struct of a info relation, which is empty,
 * the actual implementation is in CompiledSouffle.h */
void SynthesiserInfoRelation::generateTypeStruct(std::ostream&) {
    return;
}

// -------- Nullary Relation --------

/** Generate index set for a nullary relation, which should be empty */
void SynthesiserNullaryRelation::computeIndices() {
    computedIndices = {};
}

/** Generate type name of a nullary relation */
std::string SynthesiserNullaryRelation::getTypeName() {
    return "t_nullaries";
}

/** Generate type struct of a nullary relation, which is empty,
 * the actual implementation is in CompiledSouffle.h */
void SynthesiserNullaryRelation::generateTypeStruct(std::ostream&) {
    return;
}

// -------- Direct Indexed B-Tree Relation --------

/** Generate index set for a direct indexed relation */
void SynthesiserDirectRelation::computeIndices() {
    // Generate and set indices
    MinIndexSelection::OrderCollection inds = indices.getAllOrders();

    // generate a full index if no indices exist
    assert(!inds.empty() && "no full index in relation");

    size_t index_nr = 0;
    // expand all search orders to be full
    for (auto& ind : inds) {
        // use a set as a cache for fast lookup
        std::set<int> curIndexElems(ind.begin(), ind.end());

        // If this relation is used with provenance,
        // we must expand all search orders to be full indices,
        // since weak/strong comparators and updaters need this,
        // and also add provenance annotations to the indices
        if (isProvenance) {
            // expand index to be full
            for (size_t i = 0; i < getArity() - relation.getAuxiliaryArity(); i++) {
                if (curIndexElems.find(i) == curIndexElems.end()) {
                    ind.push_back(i);
                }
            }
            if (Global::config().get("provenance") == "subtreeHeights") {
                // TODO (sarah): assumption index is used exclusively for provenance in case a height
                // parameter occurs in order of columns before regular columns (at least only in this case it
                // needs to be copied) -- verify this!!

                auto firstProvenanceColumn = (getArity() - relation.getAuxiliaryArity());

                // position of last non provenance column
                auto nonProv = std::find_if(ind.rbegin(), ind.rend(),
                        [firstProvenanceColumn](size_t i) { return i < firstProvenanceColumn; });
                auto indNonProv = std::distance(nonProv, ind.rend());

                // position of first height column
                auto prov = std::find_if(ind.begin(), ind.end(),
                        [firstProvenanceColumn](size_t i) { return i >= firstProvenanceColumn + 1; });
                auto indProv = std::distance(ind.begin(), prov);

                if (indNonProv > indProv) {
                    provenanceIndexNumbers.insert(index_nr);
                } else {
                    // index was not added for provenance and can therefore be used as master index
                    masterIndex = index_nr;
                }

                // add provenance annotations to the index but in reverse order
                // add height columns if not already contained
                for (size_t i = getArity() - relation.getAuxiliaryArity() + 1; i < getArity(); i++) {
                    if (curIndexElems.find(i) == curIndexElems.end()) {
                        ind.push_back(i);
                    }
                }

                // remove rule annotation if already in the index order
                if (curIndexElems.find(getArity() - relation.getAuxiliaryArity()) != curIndexElems.end()) {
                    ind.erase(std::find(ind.begin(), ind.end(), getArity() - relation.getAuxiliaryArity()));
                }
                // add rule as last parameter
                ind.push_back(getArity() - relation.getAuxiliaryArity());
            } else {
                // remove any provenance annotations already in the index order
                if (curIndexElems.find(getArity() - relation.getAuxiliaryArity() + 1) !=
                        curIndexElems.end()) {
                    ind.erase(
                            std::find(ind.begin(), ind.end(), getArity() - relation.getAuxiliaryArity() + 1));
                }

                if (curIndexElems.find(getArity() - relation.getAuxiliaryArity()) != curIndexElems.end()) {
                    ind.erase(std::find(ind.begin(), ind.end(), getArity() - relation.getAuxiliaryArity()));
                }

                // add provenance annotations to the index, but in reverse order
                ind.push_back(getArity() - relation.getAuxiliaryArity() + 1);
                ind.push_back(getArity() - relation.getAuxiliaryArity());
                masterIndex = 0;
            }
        } else if (ind.size() == getArity()) {
            masterIndex = index_nr;
        }
        index_nr++;
    }
    assert(masterIndex < inds.size() && "no full index in relation");
    computedIndices = inds;
}

/** Generate type name of a direct indexed relation */
std::string SynthesiserDirectRelation::getTypeName() {
    std::stringstream res;
    res << "t_btree_" << getArity();

    for (auto& ind : getIndices()) {
        res << "__" << join(ind, "_");
    }

    for (auto& search : getMinIndexSelection().getSearches()) {
        res << "__" << search;
    }

    return res.str();
}

/** Generate type struct of a direct indexed relation */
void SynthesiserDirectRelation::generateTypeStruct(std::ostream& out) {
    size_t arity = getArity();
    size_t auxiliaryArity = relation.getAuxiliaryArity();
    const auto& inds = getIndices();
    size_t numIndexes = inds.size();
    std::map<MinIndexSelection::LexOrder, int> indexToNumMap;

    // struct definition
    out << "struct " << getTypeName() << " {\n";

    // stored tuple type
    out << "using t_tuple = Tuple<RamDomain, " << arity << ">;\n";

    // generate an updater class for provenance
    if (isProvenance) {
        out << "struct updater_" << getTypeName() << " {\n";
        out << "void update(t_tuple& old_t, const t_tuple& new_t) {\n";

        for (size_t i = arity - auxiliaryArity; i < arity; i++) {
            out << "old_t[" << i << "] = new_t[" << i << "];\n";
        }

        out << "}\n";
        out << "};\n";
    }

    // generate the btree type for each relation
    for (size_t i = 0; i < inds.size(); i++) {
        auto& ind = inds[i];

        if (i < getMinIndexSelection().getAllOrders().size()) {
            indexToNumMap[getMinIndexSelection().getAllOrders()[i]] = i;
        }

        auto genstruct = [&](std::string name, size_t bound) {
            out << "struct " << name << "{\n";
            out << " int operator()(const t_tuple& a, const t_tuple& b) const {\n";
            out << "  return ";
            std::function<void(size_t)> gencmp = [&](size_t i) {
                size_t attrib = ind[i];
                out << "(a[" << attrib << "] < b[" << attrib << "]) ? -1 : ((a[" << attrib << "] > b["
                    << attrib << "]) ? 1 :(";
                if (i + 1 < bound) {
                    gencmp(i + 1);
                } else {
                    out << "0";
                }
                out << "))";
            };
            gencmp(0);
            out << ";\n }\n";
            out << "bool less(const t_tuple& a, const t_tuple& b) const {\n";
            out << "  return ";
            std::function<void(size_t)> genless = [&](size_t i) {
                size_t attrib = ind[i];
                out << " a[" << attrib << "] < b[" << attrib << "]";
                if (i + 1 < bound) {
                    out << "|| (a[" << attrib << "] == b[" << attrib << "] && (";
                    genless(i + 1);
                    out << "))";
                }
            };
            genless(0);
            out << ";\n }\n";
            out << "bool equal(const t_tuple& a, const t_tuple& b) const {\n";
            out << "return ";
            std::function<void(size_t)> geneq = [&](size_t i) {
                size_t attrib = ind[i];
                out << "a[" << attrib << "] == b[" << attrib << "]";
                if (i + 1 < bound) {
                    out << "&&";
                    geneq(i + 1);
                }
            };
            geneq(0);
            out << ";\n }\n";
            out << "};\n";
        };

        std::string comparator = "t_comparator_" + std::to_string(i);
        genstruct(comparator, ind.size());

        // for provenance, all indices must be full so we use btree_set
        // also strong/weak comparators and updater methods

        out << "using t_comparator_" << i << " = index_utils::comparator<" << join(ind) << ">;\n";
        if (isProvenance) {
<<<<<<< HEAD
            if (provenanceIndexNumbers.find(i) == provenanceIndexNumbers.end()) {  // index for bottom up
                                                                                   // phase
                out << "using t_ind_" << i << " = btree_set<t_tuple, t_comparator_" << i
                    << ", std::allocator<t_tuple>, 256, typename "
                       "souffle::detail::default_strategy<t_tuple>::type, index_utils::comparator<";
                out << join(ind.begin(), ind.end() - auxiliaryArity) << ">, updater_" << getTypeName()
                    << ">;\n";
            } else {  // index for top down phase
                out << "using t_ind_" << i << " = btree_set<t_tuple, t_comparator_" << i
                    << ", std::allocator<t_tuple>, 256, typename "
                       "souffle::detail::default_strategy<t_tuple>::type, index_utils::comparator<";
                out << join(ind.begin(), ind.end()) << ">, updater_" << getTypeName() << ">;\n";
=======
            std::string comparator_aux;
            if (provenanceIndexNumbers.find(i) == provenanceIndexNumbers.end()) {
                // index for bottom up phase
                comparator_aux = "t_comparator_" + std::to_string(i) + "_aux";
                genstruct(comparator_aux, ind.size() - 2);
            } else {
                // index for top down phase
                comparator_aux = comparator;
>>>>>>> bdd54248
            }
            out << "using t_ind_" << i << " = btree_set<t_tuple," << comparator
                << ",std::allocator<t_tuple>,256,typename "
                   "souffle::detail::default_strategy<t_tuple>::type,"
                << comparator_aux << ",updater_" << getTypeName() << ">;\n";
        } else {
            if (ind.size() == arity) {
<<<<<<< HEAD
                out << "using t_ind_" << i << " = btree_set<t_tuple, t_comparator_" << i << ">;\n";
            } else {
                out << "using t_ind_" << i << " = btree_multiset<t_tuple, t_comparator_" << i << ">;\n";
=======
                out << "using t_ind_" << i << " = btree_set<t_tuple," << comparator << ">;\n";
            } else {
                // without provenance, some indices may be not full, so we use btree_multiset for those
                out << "using t_ind_" << i << " = btree_multiset<t_tuple," << comparator << ">;\n";
>>>>>>> bdd54248
            }
        }
        out << "t_ind_" << i << " ind_" << i << ";\n";
    }

    // typedef master index iterator to be struct iterator
    out << "using iterator = t_ind_" << masterIndex << "::iterator;\n";

    // create a struct storing hints for each btree
    out << "struct context {\n";
    for (size_t i = 0; i < numIndexes; i++) {
        out << "t_ind_" << i << "::operation_hints hints_" << i << "_lower"
            << ";\n";
        out << "t_ind_" << i << "::operation_hints hints_" << i << "_upper"
            << ";\n";
    }
    out << "};\n";
    out << "context createContext() { return context(); }\n";

    // insert methods
    out << "bool insert(const t_tuple& t) {\n";
    out << "context h;\n";
    out << "return insert(t, h);\n";
    out << "}\n";  // end of insert(t_tuple&)

    out << "bool insert(const t_tuple& t, context& h) {\n";
    out << "if (ind_" << masterIndex << ".insert(t, h.hints_" << masterIndex << "_lower"
        << ")) {\n";
    for (size_t i = 0; i < numIndexes; i++) {
        if (i != masterIndex && provenanceIndexNumbers.find(i) == provenanceIndexNumbers.end()) {
            out << "ind_" << i << ".insert(t, h.hints_" << i << "_lower"
                << ");\n";
        }
    }
    out << "return true;\n";
    out << "} else return false;\n";
    out << "}\n";  // end of insert(t_tuple&, context&)

    out << "bool insert(const RamDomain* ramDomain) {\n";
    out << "RamDomain data[" << arity << "];\n";
    out << "std::copy(ramDomain, ramDomain + " << arity << ", data);\n";
    out << "const t_tuple& tuple = reinterpret_cast<const t_tuple&>(data);\n";
    out << "context h;\n";
    out << "return insert(tuple, h);\n";
    out << "}\n";  // end of insert(RamDomain*)

    std::vector<std::string> decls;
    std::vector<std::string> params;
    for (size_t i = 0; i < arity; i++) {
        decls.push_back("RamDomain a" + std::to_string(i));
        params.push_back("a" + std::to_string(i));
    }
    out << "bool insert(" << join(decls, ",") << ") {\n";
    out << "RamDomain data[" << arity << "] = {" << join(params, ",") << "};\n";
    out << "return insert(data);\n";
    out << "}\n";  // end of insert(RamDomain x1, RamDomain x2, ...)

    // contains methods
    out << "bool contains(const t_tuple& t, context& h) const {\n";
    out << "return ind_" << masterIndex << ".contains(t, h.hints_" << masterIndex << "_lower"
        << ");\n";
    out << "}\n";

    out << "bool contains(const t_tuple& t) const {\n";
    out << "context h;\n";
    out << "return contains(t, h);\n";
    out << "}\n";

    // size method
    out << "std::size_t size() const {\n";
    out << "return ind_" << masterIndex << ".size();\n";
    out << "}\n";

    // find methods
    out << "iterator find(const t_tuple& t, context& h) const {\n";
    out << "return ind_" << masterIndex << ".find(t, h.hints_" << masterIndex << "_lower"
        << ");\n";
    out << "}\n";

    out << "iterator find(const t_tuple& t) const {\n";
    out << "context h;\n";
    out << "return find(t, h);\n";
    out << "}\n";

    // empty lowerUpperRange method
    out << "range<iterator> lowerUpperRange_" << SearchSignature(arity)
        << "(const t_tuple& lower, const t_tuple& upper, context& h) const "
           "{\n";

    out << "return range<iterator>(ind_" << masterIndex << ".begin(),ind_" << masterIndex << ".end());\n";
    out << "}\n";

    out << "range<iterator> lowerUpperRange_" << SearchSignature(arity)
        << "(const t_tuple& lower, const t_tuple& upper) const {\n";

    out << "return range<iterator>(ind_" << masterIndex << ".begin(),ind_" << masterIndex << ".end());\n";
    out << "}\n";

    // lowerUpperRange methods for each pattern which is used to search this relation
    for (auto search : getMinIndexSelection().getSearches()) {
        auto& lexOrder = getMinIndexSelection().getLexOrder(search);
        size_t indNum = indexToNumMap[lexOrder];

        out << "range<t_ind_" << indNum << "::iterator> lowerUpperRange_" << search;
        out << "(const t_tuple& lower, const t_tuple& upper, context& h) const {\n";

        // count size of search pattern
        size_t eqSize = 0;
        for (size_t column = 0; column < arity; column++) {
            if (search[column] == AttributeConstraint::Equal) {
                eqSize++;
            }
        }

        out << "t_tuple low(lower);\n";
        out << "t_tuple high(upper);\n";
        for (size_t column = 0; column < arity; column++) {
            if (search[column] == AttributeConstraint::None) {
                out << "low[" << column << "] = MIN_RAM_SIGNED;\n";
                out << "high[" << column << "] = MAX_RAM_SIGNED;\n";
            }
        }

        out << "t_comparator_" << indNum << " comparator;\n";
        out << "int cmp = comparator(low, high);\n";

        // if search signature is full we can apply this specialization
        if (eqSize == arity) {
            // use the more efficient find() method if lower == upper
            out << "if (cmp == 0) {\n";
            out << "    auto pos = ind_" << indNum << ".find(low, h.hints_" << indNum << "_lower);\n";
            out << "    auto fin = ind_" << indNum << ".end();\n";
            out << "    if (pos != fin) {fin = pos; ++fin;}\n";
            out << "    return make_range(pos, fin);\n";
            out << "}\n";
        }
        // if lower_bound > upper_bound then we return an empty range
        out << "if (cmp > 0) {\n";
        out << "    return make_range(ind_" << indNum << ".end(), ind_" << indNum << ".end());\n";
        out << "}\n";
        // otherwise use the general method
        out << "return make_range(ind_" << indNum << ".lower_bound(low, h.hints_" << indNum << "_lower"
            << "), ind_" << indNum << ".upper_bound(high, h.hints_" << indNum << "_upper"
            << "));\n";

        out << "}\n";

        out << "range<t_ind_" << indNum << "::iterator> lowerUpperRange_" << search;
        out << "(const t_tuple& lower, const t_tuple& upper) const {\n";

        out << "context h;\n";
        out << "return lowerUpperRange_" << search << "(lower,upper,h);\n";
        out << "}\n";
    }

    // empty method
    out << "bool empty() const {\n";
    out << "return ind_" << masterIndex << ".empty();\n";
    out << "}\n";

    // partition method for parallelism
    out << "std::vector<range<iterator>> partition() const {\n";
    out << "return ind_" << masterIndex << ".getChunks(400);\n";
    out << "}\n";

    // purge method
    out << "void purge() {\n";
    for (size_t i = 0; i < numIndexes; i++) {
        out << "ind_" << i << ".clear();\n";
    }
    out << "}\n";

    // begin and end iterators
    out << "iterator begin() const {\n";
    out << "return ind_" << masterIndex << ".begin();\n";
    out << "}\n";

    out << "iterator end() const {\n";
    out << "return ind_" << masterIndex << ".end();\n";
    out << "}\n";

    // copyIndex method
    if (!provenanceIndexNumbers.empty()) {
        out << "void copyIndex() {\n";
        out << "for (auto const &cur : ind_" << masterIndex << ") {\n";
        for (auto const i : provenanceIndexNumbers) {
            out << "ind_" << i << ".insert(cur);\n";
        }
        out << "}\n";
        out << "}\n";
    }

    // printStatistics method
    out << "void printStatistics(std::ostream& o) const {\n";
    for (size_t i = 0; i < numIndexes; i++) {
        out << "o << \" arity " << arity << " direct b-tree index " << i << " lex-order " << inds[i]
            << "\\n\";\n";
        out << "ind_" << i << ".printStats(o);\n";
    }
    out << "}\n";

    // end struct
    out << "};\n";
}  // namespace souffle

// -------- Indirect Indexed B-Tree Relation --------

/** Generate index set for a indirect indexed relation */
void SynthesiserIndirectRelation::computeIndices() {
    assert(!isProvenance && "indirect indexes cannot used for provenance");

    // Generate and set indices
    MinIndexSelection::OrderCollection inds = indices.getAllOrders();

    // generate a full index if no indices exist
    assert(!inds.empty() && "no full index in relation");

    // check for full index
    for (size_t i = 0; i < inds.size(); i++) {
        auto& ind = inds[i];
        if (ind.size() == getArity()) {
            masterIndex = i;
            break;
        }
    }
    assert(masterIndex < inds.size() && "no full index in relation");
    computedIndices = inds;
}

/** Generate type name of a indirect indexed relation */
std::string SynthesiserIndirectRelation::getTypeName() {
    std::stringstream res;
    res << "t_btree_" << getArity();

    for (auto& ind : getIndices()) {
        res << "__" << join(ind, "_");
    }

    for (auto& search : getMinIndexSelection().getSearches()) {
        res << "__" << search;
    }

    return res.str();
}

/** Generate type struct of a indirect indexed relation */
void SynthesiserIndirectRelation::generateTypeStruct(std::ostream& out) {
    size_t arity = getArity();
    const auto& inds = getIndices();
    size_t numIndexes = inds.size();
    std::map<MinIndexSelection::LexOrder, int> indexToNumMap;

    // struct definition
    out << "struct " << getTypeName() << " {\n";

    // stored tuple type
    out << "using t_tuple = Tuple<RamDomain, " << arity << ">;\n";

    // table and lock required for storing actual data for indirect indices
    out << "Table<t_tuple> dataTable;\n";
    out << "Lock insert_lock;\n";

    // btree types
    for (size_t i = 0; i < inds.size(); i++) {
        auto ind = inds[i];

        if (i < getMinIndexSelection().getAllOrders().size()) {
            indexToNumMap[getMinIndexSelection().getAllOrders()[i]] = i;
        }

<<<<<<< HEAD
        out << "using t_comparator_" << i << " = index_utils::comparator<" << join(ind) << ">;\n";

        if (ind.size() == arity) {
            out << "using t_ind_" << i
                << " = btree_set<const t_tuple*, index_utils::deref_compare<t_comparator_" << i << " >>;\n";
        } else {
            out << "using t_ind_" << i
                << " = btree_multiset<const t_tuple*, index_utils::deref_compare<t_comparator_" << i
                << " >>;\n";
=======
        std::string comparator = "t_comparator_" + std::to_string(i);

        out << "struct " << comparator << "{\n";
        out << " int operator()(const t_tuple *a, const t_tuple *b) const {\n";
        out << "  return ";
        std::function<void(size_t)> gencmp = [&](size_t i) {
            size_t attrib = ind[i];
            out << "((*a)[" << attrib << "] < (*b)[" << attrib << "]) ? -1 : (((*a)[" << attrib << "] > (*b)["
                << attrib << "]) ? 1 :(";
            if (i + 1 < ind.size()) {
                gencmp(i + 1);
            } else {
                out << "0";
            }
            out << "))";
        };
        gencmp(0);
        out << ";\n }\n";
        out << "bool less(const t_tuple *a, const t_tuple *b) const {\n";
        out << "  return ";
        std::function<void(size_t)> genless = [&](size_t i) {
            size_t attrib = ind[i];
            out << " (*a)[" << attrib << "] < (*b)[" << attrib << "]";
            if (i + 1 < ind.size()) {
                out << "|| ((*a)[" << attrib << "] == (*b)[" << attrib << "] && (";
                genless(i + 1);
                out << "))";
            }
        };
        genless(0);
        out << ";\n }\n";
        out << "bool equal(const t_tuple *a, const t_tuple *b) const {\n";
        out << "return ";
        std::function<void(size_t)> geneq = [&](size_t i) {
            size_t attrib = ind[i];
            out << "(*a)[" << attrib << "] == (*b)[" << attrib << "]";
            if (i + 1 < ind.size()) {
                out << "&&";
                geneq(i + 1);
            }
        };
        geneq(0);
        out << ";\n }\n";
        out << "};\n";

        if (ind.size() == arity) {
            out << "using t_ind_" << i << " = btree_set<const t_tuple*," << comparator << ">;\n";
        } else {
            out << "using t_ind_" << i << " = btree_multiset<const t_tuple*," << comparator << ">;\n";
>>>>>>> bdd54248
        }

        out << "t_ind_" << i << " ind_" << i << ";\n";
    }

    // typedef deref iterators
    for (size_t i = 0; i < numIndexes; i++) {
        out << "using iterator_" << i << " = IterDerefWrapper<typename t_ind_" << i << "::iterator>;\n";
    }
    out << "using iterator = iterator_" << masterIndex << ";\n";

    // Create a struct storing the context hints for each index
    out << "struct context {\n";
    for (size_t i = 0; i < numIndexes; i++) {
        out << "t_ind_" << i << "::operation_hints hints_" << i << "_lower"
            << ";\n";
        out << "t_ind_" << i << "::operation_hints hints_" << i << "_upper"
            << ";\n";
    }
    out << "};\n";
    out << "context createContext() { return context(); }\n";

    // insert methods
    out << "bool insert(const t_tuple& t) {\n";
    out << "context h;\n";
    out << "return insert(t, h);\n";
    out << "}\n";

    out << "bool insert(const t_tuple& t, context& h) {\n";
    out << "const t_tuple* masterCopy = nullptr;\n";
    out << "{\n";
    out << "auto lease = insert_lock.acquire();\n";
    out << "if (contains(t, h)) return false;\n";
    out << "masterCopy = &dataTable.insert(t);\n";
    out << "ind_" << masterIndex << ".insert(masterCopy, h.hints_" << masterIndex << "_lower"
        << ");\n";
    out << "}\n";
    for (size_t i = 0; i < numIndexes; i++) {
        if (i != masterIndex) {
            out << "ind_" << i << ".insert(masterCopy, h.hints_" << i << "_lower"
                << ");\n";
        }
    }
    out << "return true;\n";
    out << "}\n";

    out << "bool insert(const RamDomain* ramDomain) {\n";
    out << "RamDomain data[" << arity << "];\n";
    out << "std::copy(ramDomain, ramDomain + " << arity << ", data);\n";
    out << "const t_tuple& tuple = reinterpret_cast<const t_tuple&>(data);\n";
    out << "context h;\n";
    out << "return insert(tuple, h);\n";
    out << "}\n";  // end of insert(RamDomain*)

    std::vector<std::string> decls;
    std::vector<std::string> params;
    for (size_t i = 0; i < arity; i++) {
        decls.push_back("RamDomain a" + std::to_string(i));
        params.push_back("a" + std::to_string(i));
    }
    out << "bool insert(" << join(decls, ",") << ") {\n";
    out << "RamDomain data[" << arity << "] = {" << join(params, ",") << "};\n";
    out << "return insert(data);\n";
    out << "}\n";  // end of insert(RamDomain x1, RamDomain x2, ...)

    // contains methods
    out << "bool contains(const t_tuple& t, context& h) const {\n";
    out << "return ind_" << masterIndex << ".contains(&t, h.hints_" << masterIndex << "_lower"
        << ");\n";
    out << "}\n";

    out << "bool contains(const t_tuple& t) const {\n";
    out << "context h;\n";
    out << "return contains(t, h);\n";
    out << "}\n";

    // size method
    out << "std::size_t size() const {\n";
    out << "return ind_" << masterIndex << ".size();\n";
    out << "}\n";

    // find methods
    out << "iterator find(const t_tuple& t, context& h) const {\n";
    out << "return ind_" << masterIndex << ".find(&t, h.hints_" << masterIndex << "_lower"
        << ");\n";
    out << "}\n";

    out << "iterator find(const t_tuple& t) const {\n";
    out << "context h;\n";
    out << "return find(t, h);\n";
    out << "}\n";

    // empty lowerUpperRange method
    out << "range<iterator> lowerUpperRange_0(const t_tuple& lower, const t_tuple& upper, context& h) const "
           "{\n";

    out << "return range<iterator>(ind_" << masterIndex << ".begin(),ind_" << masterIndex << ".end());\n";
    out << "}\n";

    out << "range<iterator> lowerUpperRange_0(const t_tuple& lower, const t_tuple& upper) const {\n";

    out << "return range<iterator>(ind_" << masterIndex << ".begin(),ind_" << masterIndex << ".end());\n";
    out << "}\n";

    // lowerUpperRange methods for each pattern which is used to search this relation
    for (auto search : getMinIndexSelection().getSearches()) {
        auto& lexOrder = getMinIndexSelection().getLexOrder(search);
        size_t indNum = indexToNumMap[lexOrder];

        out << "range<iterator_" << indNum << "> lowerUpperRange_" << search;
        out << "(const t_tuple& lower, const t_tuple& upper, context& h) const {\n";

        // count size of search pattern
        size_t eqSize = 0;
        for (size_t column = 0; column < arity; column++) {
            if (search[column] == AttributeConstraint::Equal) {
                eqSize++;
            }
        }

        out << "t_tuple low(lower);\n";
        out << "t_tuple high(upper);\n";
        for (size_t column = 0; column < arity; column++) {
            if (search[column] == AttributeConstraint::None) {
                out << "low[" << column << "] = MIN_RAM_SIGNED;\n";
                out << "high[" << column << "] = MAX_RAM_SIGNED;\n";
            }
        }

        out << "t_comparator_" << indNum << " comparator;\n";
        out << "int cmp = comparator(low, high);\n";

        // use the more efficient find() method if the search pattern is full
        if (eqSize == arity) {
            // if lower == upper we can just do a find
            out << "if (cmp == 0) {\n";
            out << "    auto pos = find(low, h);\n";
            out << "    auto fin = end();\n";
            out << "    if (pos != fin) {fin = pos; ++fin;}\n";
            out << "    return make_range(pos, fin);\n";
            out << "}\n";
        }
        // if lower > upper then we have an empty range
        out << "if (cmp > 0) {\n";
        out << "    return range<iterator_" << indNum << ">(ind_" << indNum << ".end(), ind_" << indNum
            << ".end());\n";
        out << "}\n";

        // otherwise do the default method
        out << "return range<iterator_" << indNum << ">(ind_" << indNum << ".lower_bound(&low, h.hints_"
            << indNum << "_lower"
            << "), ind_" << indNum << ".upper_bound(&high, h.hints_" << indNum << "_upper"
            << "));\n";

        out << "}\n";

        out << "range<iterator_" << indNum << "> lowerUpperRange_" << search;
        out << "(const t_tuple& lower, const t_tuple& upper) const {\n";

        out << "context h;\n";
        out << "return lowerUpperRange_" << search << "(lower, upper, h);\n";
        out << "}\n";
    }

    // empty method
    out << "bool empty() const {\n";
    out << "return ind_" << masterIndex << ".empty();\n";
    out << "}\n";

    // partition method
    out << "std::vector<range<iterator>> partition() const {\n";
    out << "std::vector<range<iterator>> res;\n";
    out << "for (const auto& cur : ind_" << masterIndex << ".getChunks(400)) {\n";
    out << "    res.push_back(make_range(derefIter(cur.begin()), derefIter(cur.end())));\n";
    out << "}\n";
    out << "return res;\n";
    out << "}\n";

    // purge method
    out << "void purge() {\n";
    for (size_t i = 0; i < numIndexes; i++) {
        out << "ind_" << i << ".clear();\n";
    }
    out << "dataTable.clear();\n";
    out << "}\n";

    // begin and end iterators
    out << "iterator begin() const {\n";
    out << "return ind_" << masterIndex << ".begin();\n";
    out << "}\n";

    out << "iterator end() const {\n";
    out << "return ind_" << masterIndex << ".end();\n";
    out << "}\n";

    // printStatistics method
    out << "void printStatistics(std::ostream& o) const {\n";
    for (size_t i = 0; i < numIndexes; i++) {
        out << "o << \" arity " << arity << " indirect b-tree index " << i << " lex-order " << inds[i]
            << "\\n\";\n";
        out << "ind_" << i << ".printStats(o);\n";
    }
    out << "}\n";

    // end struct
    out << "};\n";
}  // namespace souffle

// -------- Brie Relation --------

/** Generate index set for a brie relation */
void SynthesiserBrieRelation::computeIndices() {
    assert(!isProvenance && "bries cannot be used with provenance");

    // Generate and set indices
    MinIndexSelection::OrderCollection inds = indices.getAllOrders();

    // generate a full index if no indices exist
    assert(!inds.empty() && "No full index in relation");

    // expand all indexes to be full
    for (auto& ind : inds) {
        if (ind.size() != getArity()) {
            // use a set as a cache for fast lookup
            std::set<int> curIndexElems(ind.begin(), ind.end());

            // expand index to be full
            for (size_t i = 0; i < getArity(); i++) {
                if (curIndexElems.find(i) == curIndexElems.end()) {
                    ind.push_back(i);
                }
            }
        }

        assert(ind.size() == getArity() && "index is not a full");
    }
    masterIndex = 0;

    computedIndices = inds;
}

/** Generate type name of a brie relation */
std::string SynthesiserBrieRelation::getTypeName() {
    std::stringstream res;
    res << "t_brie_" << getArity();

    for (auto& ind : getIndices()) {
        res << "__" << join(ind, "_");
    }

    for (auto& search : getMinIndexSelection().getSearches()) {
        res << "__" << search;
    }

    return res.str();
}

/** Generate type struct of a brie relation */
void SynthesiserBrieRelation::generateTypeStruct(std::ostream& out) {
    size_t arity = getArity();
    const auto& inds = getIndices();
    size_t numIndexes = inds.size();
    std::map<MinIndexSelection::LexOrder, int> indexToNumMap;

    // struct definition
    out << "struct " << getTypeName() << " {\n";

    // define trie structures
    for (size_t i = 0; i < inds.size(); i++) {
        if (i < getMinIndexSelection().getAllOrders().size()) {
            indexToNumMap[getMinIndexSelection().getAllOrders()[i]] = i;
        }
        out << "using t_ind_" << i << " = Trie<" << inds[i].size() << ">;\n";
        out << "t_ind_" << i << " ind_" << i << ";\n";
    }
    out << "using t_tuple = t_ind_" << masterIndex << "::entry_type;\n";

    // generate auxiliary iterators that use orderOut
    for (size_t i = 0; i < numIndexes; i++) {
        // generate auxiliary iterators which orderOut
        out << "class iterator_" << i << " : public std::iterator<std::forward_iterator_tag, t_tuple> {\n";
        out << "    using nested_iterator = typename t_ind_" << i << "::iterator;\n";
        out << "    nested_iterator nested;\n";
        out << "    t_tuple value;\n";

        out << "public:\n";
        out << "    iterator_" << i << "() = default;\n";
        out << "    iterator_" << i << "(const nested_iterator& iter) : nested(iter), value(orderOut_" << i
            << "(*iter)) {}\n";
        out << "    iterator_" << i << "(const iterator_" << i << "& other) = default;\n";
        out << "    iterator_" << i << "& operator=(const iterator_" << i << "& other) = default;\n";

        out << "    bool operator==(const iterator_" << i << "& other) const {\n";
        out << "        return nested == other.nested;\n";
        out << "    }\n";

        out << "    bool operator!=(const iterator_" << i << "& other) const {\n";
        out << "        return !(*this == other);\n";
        out << "    }\n";

        out << "    const t_tuple& operator*() const {\n";
        out << "        return value;\n";
        out << "    }\n";

        out << "    const t_tuple* operator->() const {\n";
        out << "        return &value;\n";
        out << "    }\n";

        out << "    iterator_" << i << "& operator++() {\n";
        out << "        ++nested;\n";
        out << "        value = orderOut_" << i << "(*nested);\n";
        out << "        return *this;\n";
        out << "    }\n";
        out << "};\n";
    }
    out << "using iterator = iterator_" << masterIndex << ";\n";

    // hints struct
    out << "struct context {\n";
    for (size_t i = 0; i < numIndexes; i++) {
        out << "t_ind_" << i << "::op_context hints_" << i << ";\n";
    }
    out << "};\n";
    out << "context createContext() { return context(); }\n";

    // insert methods
    out << "bool insert(const t_tuple& t) {\n";
    out << "context h;\n";
    out << "return insert(t, h);\n";
    out << "}\n";

    out << "bool insert(const t_tuple& t, context& h) {\n";
    out << "if (ind_" << masterIndex << ".insert(orderIn_" << masterIndex << "(t), h.hints_" << masterIndex
        << ")) {\n";
    for (size_t i = 0; i < numIndexes; i++) {
        if (i != masterIndex) {
            out << "ind_" << i << ".insert(orderIn_" << i << "(t), h.hints_" << i << ");\n";
        }
    }
    out << "return true;\n";
    out << "} else return false;\n";
    out << "}\n";

    out << "bool insert(const RamDomain* ramDomain) {\n";
    out << "RamDomain data[" << arity << "];\n";
    out << "std::copy(ramDomain, ramDomain + " << arity << ", data);\n";
    out << "const t_tuple& tuple = reinterpret_cast<const t_tuple&>(data);\n";
    out << "context h;\n";
    out << "return insert(tuple, h);\n";
    out << "}\n";

    // insert method
    std::vector<std::string> decls;
    std::vector<std::string> params;
    for (size_t i = 0; i < arity; i++) {
        decls.push_back("RamDomain a" + std::to_string(i));
        params.push_back("a" + std::to_string(i));
    }
    out << "bool insert(" << join(decls, ",") << ") {\nRamDomain data[";
    out << arity << "] = {" << join(params, ",") << "};\n";
    out << "return insert(data);\n";
    out << "}\n";

    // contains methods
    out << "bool contains(const t_tuple& t, context& h) const {\n";
    out << "return ind_" << masterIndex << ".contains(orderIn_" << masterIndex << "(t), h.hints_"
        << masterIndex << ");\n";
    out << "}\n";

    out << "bool contains(const t_tuple& t) const {\n";
    out << "context h;\n";
    out << "return contains(t, h);\n";
    out << "}\n";

    // size method
    out << "std::size_t size() const {\n";
    out << "return ind_" << masterIndex << ".size();\n";
    out << "}\n";

    // find methods
    if (arity > 1) {
        out << "iterator find(const t_tuple& t, context& h) const {\n";
        out << "return ind_" << masterIndex << ".find(orderIn_" << masterIndex << "(t), h.hints_"
            << masterIndex << ");\n";
        out << "}\n";

        out << "iterator find(const t_tuple& t) const {\n";
        out << "context h;\n";
        out << "return find(t, h);\n";
        out << "}\n";
    }

    // empty lowerUpperRange method
    out << "range<iterator> lowerUpperRange_0(const t_tuple& lower, const t_tuple& upper, context& h) const "
           "{\n";
    out << "return range<iterator>(ind_" << masterIndex << ".begin(),ind_" << masterIndex << ".end());\n";
    out << "}\n";

    out << "range<iterator> lowerUpperRange_0(const t_tuple& lower, const t_tuple& upper) const {\n";
    out << "return range<iterator>(ind_" << masterIndex << ".begin(),ind_" << masterIndex << ".end());\n";
    out << "}\n";

    // loweUpperRange methods
    for (auto search : getMinIndexSelection().getSearches()) {
        auto& lexOrder = getMinIndexSelection().getLexOrder(search);
        size_t indNum = indexToNumMap[lexOrder];

        out << "range<iterator_" << indNum << "> lowerUpperRange_" << search;
        out << "(const t_tuple& lower, const t_tuple& upper, context& h) const {\n";

        // compute size of sub-index
        size_t indSize = 0;
        for (size_t i = 0; i < arity; i++) {
            if (search[i] != AttributeConstraint::None) {
                indSize++;
            }
        }

        out << "auto r = ind_" << indNum << ".template getBoundaries<" << indSize << ">(orderIn_" << indNum
            << "(lower), h.hints_" << indNum << ");\n";
        out << "return make_range(iterator_" << indNum << "(r.begin()), iterator_" << indNum
            << "(r.end()));\n";
        out << "}\n";

        out << "range<iterator_" << indNum << "> lowerUpperRange_" << search;
        out << "(const t_tuple& lower, const t_tuple& upper) const {\n";
        out << "context h; return lowerUpperRange_" << search << "(lower,upper, h);\n";
        out << "}\n";
    }

    // empty method
    out << "bool empty() const {\n";
    out << "return ind_" << masterIndex << ".empty();\n";
    out << "}\n";

    // partition method
    out << "std::vector<range<iterator>> partition() const {\n";
    out << "std::vector<range<iterator>> res;\n";
    out << "for (const auto& cur : ind_" << masterIndex << ".partition(10000)) {\n";
    out << "    res.push_back(make_range(iterator(cur.begin()), iterator(cur.end())));\n";
    out << "}\n";
    out << "return res;\n";
    out << "}\n";

    // purge method
    out << "void purge() {\n";
    for (size_t i = 0; i < numIndexes; i++) {
        out << "ind_" << i << ".clear();\n";
    }
    out << "}\n";

    // begin and end iterators
    out << "iterator begin() const {\n";
    out << "return iterator_" << masterIndex << "(ind_" << masterIndex << ".begin());\n";
    out << "}\n";

    out << "iterator end() const {\n";
    out << "return iterator_" << masterIndex << "(ind_" << masterIndex << ".end());\n";
    out << "}\n";

    // TODO: finish printStatistics method
    out << "void printStatistics(std::ostream& o) const {\n";
    for (size_t i = 0; i < numIndexes; i++) {
        out << "o << \" arity " << arity << " brie index " << i << " lex-order " << inds[i] << "\\n\";\n";
        ;
        out << "ind_" << i << ".printStats(o);\n";
    }
    out << "}\n";

    // orderOut and orderIn methods for reordering tuples according to index orders
    for (size_t i = 0; i < numIndexes; i++) {
        auto ind = inds[i];
        out << "static t_tuple orderIn_" << i << "(const t_tuple& t) {\n";
        out << "t_tuple res;\n";
        for (size_t j = 0; j < ind.size(); j++) {
            out << "res[" << j << "] = t[" << ind[j] << "];\n";
        }
        out << "return res;\n";
        out << "}\n";

        out << "static t_tuple orderOut_" << i << "(const t_tuple& t) {\n";
        out << "t_tuple res;\n";
        for (size_t j = 0; j < ind.size(); j++) {
            out << "res[" << ind[j] << "] = t[" << j << "];\n";
        }
        out << "return res;\n";
        out << "}\n";
    }

    // end class
    out << "};\n";
}

// -------- Eqrel Relation --------

/** Generate index set for a eqrel relation */
void SynthesiserEqrelRelation::computeIndices() {
    assert(!isProvenance && "eqrel cannot be used with provenance");

    masterIndex = 0;
    // {1, 0} is equivalent for an eqrel
    computedIndices = {{0, 1}};
}

/** Generate type name of a eqrel relation */
std::string SynthesiserEqrelRelation::getTypeName() {
    return "t_eqrel";
}

/** Generate type struct of a eqrel relation */
void SynthesiserEqrelRelation::generateTypeStruct(std::ostream& out) {
    const auto& inds = getIndices();
    size_t numIndexes = inds.size();
    std::map<MinIndexSelection::LexOrder, int> indexToNumMap;

    // struct definition
    out << "struct " << getTypeName() << " {\n";

    // eqrel is only for binary relations
    out << "using t_tuple = Tuple<RamDomain, 2>;\n";
    out << "using t_ind_" << masterIndex << " = EquivalenceRelation<t_tuple>;\n";
    out << "t_ind_" << masterIndex << " ind_" << masterIndex << ";\n";

    // generate auxiliary iterators that reorder tuples according to index orders
    // generate auxiliary iterators which orderOut
    out << "class iterator_0 : public std::iterator<std::forward_iterator_tag, t_tuple> {\n";
    out << "    using nested_iterator = typename t_ind_0::iterator;\n";
    out << "    nested_iterator nested;\n";
    out << "    t_tuple value;\n";

    out << "public:\n";
    out << "    iterator_0() = default;\n";
    out << "    iterator_0(const nested_iterator& iter) : nested(iter), value(orderOut_0(*iter)) {}\n";
    out << "    iterator_0(const iterator_0& other) = default;\n";
    out << "    iterator_0& operator=(const iterator_0& other) = default;\n";

    out << "    bool operator==(const iterator_0& other) const {\n";
    out << "        return nested == other.nested;\n";
    out << "    }\n";

    out << "    bool operator!=(const iterator_0& other) const {\n";
    out << "        return !(*this == other);\n";
    out << "    }\n";

    out << "    const t_tuple& operator*() const {\n";
    out << "        return value;\n";
    out << "    }\n";

    out << "    const t_tuple* operator->() const {\n";
    out << "        return &value;\n";
    out << "    }\n";

    out << "    iterator_0& operator++() {\n";
    out << "        ++nested;\n";
    out << "        value = orderOut_0(*nested);\n";
    out << "        return *this;\n";
    out << "    }\n";
    out << "};\n";

    out << "using iterator = iterator_" << masterIndex << ";\n";

    // Create a struct storing the context hints for each index
    out << "struct context {\n";
    out << "t_ind_" << masterIndex << "::operation_hints hints_" << masterIndex << ";\n";
    out << "};\n";
    out << "context createContext() { return context(); }\n";

    // insert methods
    out << "bool insert(const t_tuple& t) {\n";
    out << "return ind_" << masterIndex << ".insert(t[0], t[1]);\n";
    out << "}\n";

    out << "bool insert(const t_tuple& t, context& h) {\n";
    out << "return ind_" << masterIndex << ".insert(t[0], t[1], h.hints_" << masterIndex << ");\n";
    out << "}\n";

    out << "bool insert(const RamDomain* ramDomain) {\n";
    out << "RamDomain data[2];\n";
    out << "std::copy(ramDomain, ramDomain + 2, data);\n";
    out << "const t_tuple& tuple = reinterpret_cast<const t_tuple&>(data);\n";
    out << "context h;\n";
    out << "return insert(tuple, h);\n";
    out << "}\n";

    out << "bool insert(RamDomain a1, RamDomain a2) {\n";
    out << "RamDomain data[2] = {a1, a2};\n";
    out << "return insert(data);\n";
    out << "}\n";

    // extends method for eqrel
    // performs a delta extension, where we union the sets that share elements between this and other.
    //      i.e. if a in this, and a in other, union(set(this->a), set(other->a))
    out << "void extend(const " << getTypeName() << "& other) {\n";
    out << "ind_" << masterIndex << ".extend(other.ind_" << masterIndex << ");\n";
    out << "}\n";

    // contains methods
    out << "bool contains(const t_tuple& t) const {\n";
    out << "return ind_" << masterIndex << ".contains(t[0], t[1]);\n";
    out << "}\n";

    out << "bool contains(const t_tuple& t, context& h) const {\n";
    out << "return ind_" << masterIndex << ".contains(t[0], t[1]);\n";
    out << "}\n";

    // size method
    out << "std::size_t size() const {\n";
    out << "return ind_" << masterIndex << ".size();\n";
    out << "}\n";

    // find methods
    out << "iterator find(const t_tuple& t) const {\n";
    out << "return ind_" << masterIndex << ".find(orderIn_" << masterIndex << "(t));\n";
    out << "}\n";

    out << "iterator find(const t_tuple& t, context& h) const {\n";
    out << "return ind_" << masterIndex << ".find(orderIn_" << masterIndex << "(t));\n";
    out << "}\n";

    // lowerUpperRange methods, one for each of the 4 possible search patterns
    size_t arity = 2;
    for (int i = 1; i < 4; i++) {
        SearchSignature s(arity);
        // if the bit is set then set it in the search signature
        for (size_t j = 0; j < arity; j++) {
            if (i & (1 << j)) {
                s.set(j, AttributeConstraint::Equal);
            }
        }

        out << "range<iterator> lowerUpperRange_" << s;
        out << "(const t_tuple& lower, const t_tuple& upper, context& h) const {\n";
        // compute size of sub-index
        size_t indSize = 0;
        for (size_t column = 0; column < 2; column++) {
            if (((i >> column) & 1) != 0) {
                indSize++;
            }
        }
        out << "auto r = ind_" << masterIndex << ".template getBoundaries<" << indSize << ">(orderIn_"
            << masterIndex << "(lower), h.hints_" << masterIndex << ");\n";
        out << "return make_range(iterator(r.begin()), iterator(r.end()));\n";
        out << "}\n";

        out << "range<iterator> lowerUpperRange_" << s;
        out << "(const t_tuple& lower, const t_tuple& upper) const {\n";
        out << "context h; return lowerUpperRange_" << s << "(lower, upper, h);\n";
        out << "}\n";
    }

    // empty method
    out << "bool empty() const {\n";
    out << "return ind_" << masterIndex << ".size() == 0;\n";
    out << "}\n";

    // partition method
    out << "std::vector<range<iterator>> partition() const {\n";
    out << "std::vector<range<iterator>> res;\n";
    out << "for (const auto& cur : ind_" << masterIndex << ".partition(10000)) {\n";
    out << "    res.push_back(make_range(iterator(cur.begin()), iterator(cur.end())));\n";
    out << "}\n";
    out << "return res;\n";
    out << "}\n";

    // purge method
    out << "void purge() {\n";
    for (size_t i = 0; i < numIndexes; i++) {
        out << "ind_" << i << ".clear();\n";
    }
    out << "}\n";

    // begin and end iterators
    out << "iterator begin() const {\n";
    out << "return iterator_" << masterIndex << "(ind_" << masterIndex << ".begin());\n";
    out << "}\n";

    out << "iterator end() const {\n";
    out << "return iterator_" << masterIndex << "(ind_" << masterIndex << ".end());\n";
    out << "}\n";

    // printStatistics method
    out << "void printStatistics(std::ostream& o) const {\n";
    out << "o << \" eqrel index: no hint statistics supported\\n\";\n";
    out << "}\n";

    // generate orderIn and orderOut methods which reorder tuples
    // according to index orders
    for (size_t i = 0; i < numIndexes; i++) {
        auto ind = inds[i];
        out << "static t_tuple orderIn_" << i << "(const t_tuple& t) {\n";
        out << "t_tuple res;\n";
        for (size_t j = 0; j < ind.size(); j++) {
            out << "res[" << j << "] = t[" << ind[j] << "];\n";
        }
        out << "return res;\n";
        out << "}\n";

        out << "static t_tuple orderOut_" << i << "(const t_tuple& t) {\n";
        out << "t_tuple res;\n";
        for (size_t j = 0; j < ind.size(); j++) {
            out << "res[" << ind[j] << "] = t[" << j << "];\n";
        }
        out << "return res;\n";
        out << "}\n";
    }

    // end class
    out << "};\n";
}

// -------- Rbtset Relation --------

}  // end of namespace souffle<|MERGE_RESOLUTION|>--- conflicted
+++ resolved
@@ -49,7 +49,7 @@
     }
 
     assert(rel != nullptr && "relation type not specified");
-
+    /*
     auto chains = indexSet.getAllChains();
 
     size_t inequalities = 0;
@@ -88,7 +88,7 @@
         std::cout << "|";
     }
     std::cout << "\n";
-
+    */
     // generate index set
     rel->computeIndices();
 
@@ -324,22 +324,7 @@
         // for provenance, all indices must be full so we use btree_set
         // also strong/weak comparators and updater methods
 
-        out << "using t_comparator_" << i << " = index_utils::comparator<" << join(ind) << ">;\n";
         if (isProvenance) {
-<<<<<<< HEAD
-            if (provenanceIndexNumbers.find(i) == provenanceIndexNumbers.end()) {  // index for bottom up
-                                                                                   // phase
-                out << "using t_ind_" << i << " = btree_set<t_tuple, t_comparator_" << i
-                    << ", std::allocator<t_tuple>, 256, typename "
-                       "souffle::detail::default_strategy<t_tuple>::type, index_utils::comparator<";
-                out << join(ind.begin(), ind.end() - auxiliaryArity) << ">, updater_" << getTypeName()
-                    << ">;\n";
-            } else {  // index for top down phase
-                out << "using t_ind_" << i << " = btree_set<t_tuple, t_comparator_" << i
-                    << ", std::allocator<t_tuple>, 256, typename "
-                       "souffle::detail::default_strategy<t_tuple>::type, index_utils::comparator<";
-                out << join(ind.begin(), ind.end()) << ">, updater_" << getTypeName() << ">;\n";
-=======
             std::string comparator_aux;
             if (provenanceIndexNumbers.find(i) == provenanceIndexNumbers.end()) {
                 // index for bottom up phase
@@ -348,7 +333,6 @@
             } else {
                 // index for top down phase
                 comparator_aux = comparator;
->>>>>>> bdd54248
             }
             out << "using t_ind_" << i << " = btree_set<t_tuple," << comparator
                 << ",std::allocator<t_tuple>,256,typename "
@@ -356,16 +340,10 @@
                 << comparator_aux << ",updater_" << getTypeName() << ">;\n";
         } else {
             if (ind.size() == arity) {
-<<<<<<< HEAD
-                out << "using t_ind_" << i << " = btree_set<t_tuple, t_comparator_" << i << ">;\n";
-            } else {
-                out << "using t_ind_" << i << " = btree_multiset<t_tuple, t_comparator_" << i << ">;\n";
-=======
                 out << "using t_ind_" << i << " = btree_set<t_tuple," << comparator << ">;\n";
             } else {
                 // without provenance, some indices may be not full, so we use btree_multiset for those
                 out << "using t_ind_" << i << " = btree_multiset<t_tuple," << comparator << ">;\n";
->>>>>>> bdd54248
             }
         }
         out << "t_ind_" << i << " ind_" << i << ";\n";
@@ -636,17 +614,6 @@
             indexToNumMap[getMinIndexSelection().getAllOrders()[i]] = i;
         }
 
-<<<<<<< HEAD
-        out << "using t_comparator_" << i << " = index_utils::comparator<" << join(ind) << ">;\n";
-
-        if (ind.size() == arity) {
-            out << "using t_ind_" << i
-                << " = btree_set<const t_tuple*, index_utils::deref_compare<t_comparator_" << i << " >>;\n";
-        } else {
-            out << "using t_ind_" << i
-                << " = btree_multiset<const t_tuple*, index_utils::deref_compare<t_comparator_" << i
-                << " >>;\n";
-=======
         std::string comparator = "t_comparator_" + std::to_string(i);
 
         out << "struct " << comparator << "{\n";
@@ -696,7 +663,6 @@
             out << "using t_ind_" << i << " = btree_set<const t_tuple*," << comparator << ">;\n";
         } else {
             out << "using t_ind_" << i << " = btree_multiset<const t_tuple*," << comparator << ">;\n";
->>>>>>> bdd54248
         }
 
         out << "t_ind_" << i << " ind_" << i << ";\n";
@@ -827,7 +793,7 @@
         }
 
         out << "t_comparator_" << indNum << " comparator;\n";
-        out << "int cmp = comparator(low, high);\n";
+        out << "int cmp = comparator(&low, &high);\n";
 
         // use the more efficient find() method if the search pattern is full
         if (eqSize == arity) {
