/*
 * Souffle - A Datalog Compiler
 * Copyright (c) 2013, 2015, Oracle and/or its affiliates. All rights reserved
 * Licensed under the Universal Permissive License v 1.0 as shown at:
 * - https://opensource.org/licenses/UPL
 * - <souffle root>/licenses/SOUFFLE-UPL.txt
 */

/************************************************************************
 *
 * @file parser.yy
 *
 * @brief Parser for Datalog
 *
 ***********************************************************************/
%skeleton "lalr1.cc"
%require "3.0.2"

%defines
%define parser_class_name {parser}
%define api.token.constructor
%define api.value.type variant
%define parse.assert
%define api.location.type {SrcLocation}

%locations

%define parse.trace
%define parse.error verbose

/* -- Dependencies -- */
%code requires {
    #include "AstArgument.h"
    #include "AstClause.h"
    #include "AstComponent.h"
    #include "AstFunctorDeclaration.h"
    #include "AstIO.h"
    #include "AstNode.h"
    #include "AstParserUtils.h"
    #include "AstPragma.h"
    #include "AstProgram.h"
    #include "BinaryConstraintOps.h"
    #include "FunctorOps.h"
    #include "RamTypes.h"

    using namespace souffle;

    namespace souffle {
        class ParserDriver;
    }

    using yyscan_t = void*;

    #define YY_NULLPTR nullptr

    /* Macro to update locations as parsing proceeds */
    #define YYLLOC_DEFAULT(Cur, Rhs, N)                         \
    do {                                                        \
        if (N) {                                                \
            (Cur).start         = YYRHSLOC(Rhs, 1).start;       \
            (Cur).end           = YYRHSLOC(Rhs, N).end;         \
            (Cur).filename      = YYRHSLOC(Rhs, N).filename;    \
        } else {                                                \
            (Cur).start         = YYRHSLOC(Rhs, 0).end;         \
            (Cur).end           = YYRHSLOC(Rhs, 0).end;         \
            (Cur).filename      = YYRHSLOC(Rhs, 0).filename;    \
        }                                                       \
    } while (0)
}

%code {
    #include "ParserDriver.h"
}

%param { ParserDriver &driver }
%param { yyscan_t yyscanner }

/* -- Tokens -- */
%token END 0                     "end of file"
%token <std::string> STRING      "symbol"
%token <std::string> IDENT       "identifier"
%token <RamDomain> NUMBER        "number"
%token <RamFloat> FLOAT          "float"
%token <std::string> RELOP       "relational operator"
%token PRAGMA                    "pragma directive"
%token OUTPUT_QUALIFIER          "relation qualifier output"
%token INPUT_QUALIFIER           "relation qualifier input"
%token PRINTSIZE_QUALIFIER       "relation qualifier printsize"
%token BRIE_QUALIFIER            "BRIE datastructure qualifier"
%token BTREE_QUALIFIER           "BTREE datastructure qualifier"
%token EQREL_QUALIFIER           "equivalence relation qualifier"
%token OVERRIDABLE_QUALIFIER     "relation qualifier overidable"
%token INLINE_QUALIFIER          "relation qualifier inline"
%token TMATCH                    "match predicate"
%token TCONTAINS                 "checks whether substring is contained in a string"
%token CAT                       "concatenation of strings"
%token ORD                       "ordinal number of a string"
%token STRLEN                    "length of a string"
%token SUBSTR                    "sub-string of a string"
%token MIN                       "min aggregator"
%token MAX                       "max aggregator"
%token COUNT                     "count aggregator"
%token SUM                       "sum aggregator"
%token TRUE                      "true literal constraint"
%token FALSE                     "false literal constraint"
%token PLAN                      "plan keyword"
%token IF                        ":-"
%token DECL                      "relation declaration"
%token FUNCTOR                   "functor declaration"
%token INPUT_DECL                "input directives declaration"
%token OUTPUT_DECL               "output directives declaration"
%token PRINTSIZE_DECL            "printsize directives declaration"
%token OVERRIDE                  "override rules of super-component"
%token TYPE                      "type declaration"
%token COMPONENT                 "component declaration"
%token INSTANTIATE               "component instantiation"
%token NUMBER_TYPE               "numeric type declaration"
%token SYMBOL_TYPE               "symbolic type declaration"
%token TONUMBER                  "convert string to (signed) number"
%token TOSTRING                  "convert number to string"
%token ITOU                      "convert int to unsigned"
%token ITOF                      "convert int to float"
%token UTOI                      "convert unsigned to int"
%token UTOF                      "convert unsigned to float"
%token FTOI                      "convert float to int"
%token FTOU                      "convert float to unsigned"
%token AS                        "type cast"
%token AT                        "@"
%token NIL                       "nil reference"
%token PIPE                      "|"
%token LBRACKET                  "["
%token RBRACKET                  "]"
%token UNDERSCORE                "_"
%token DOLLAR                    "$"
%token PLUS                      "+"
%token MINUS                     "-"
%token EXCLAMATION               "!"
%token LPAREN                    "("
%token RPAREN                    ")"
%token COMMA                     ","
%token COLON                     ":"
%token DOUBLECOLON               "::"
%token SEMICOLON                 ";"
%token DOT                       "."
%token EQUALS                    "="
%token STAR                      "*"
%token SLASH                     "/"
%token CARET                     "^"
%token PERCENT                   "%"
%token LBRACE                    "{"
%token RBRACE                    "}"
%token LT                        "<"
%token GT                        ">"
%token BW_AND                    "band"
%token BW_OR                     "bor"
%token BW_XOR                    "bxor"
%token BW_NOT                    "bnot"
%token L_AND                     "land"
%token L_OR                      "lor"
%token L_NOT                     "lnot"

/* -- Non-Terminal Types -- */
%type <AstAtom *>                           atom
%type <AstArgument *>                       arg
%type <RuleBody *>                          body
%type <AstComponentType *>                  comp_type
%type <AstComponentInit *>                  comp_init
%type <AstComponent *>                      component
%type <AstComponent *>                      component_body
%type <AstComponent *>                      component_head
%type <RuleBody *>                          conjunction
%type <AstConstraint *>                     constraint
%type <RuleBody *>                          disjunction
%type <AstExecutionOrder *>                 exec_order_list
%type <AstExecutionPlan *>                  exec_plan
%type <AstExecutionPlan *>                  exec_plan_list
%type <AstClause *>                         fact
%type <AstFunctorDeclaration *>             functor_decl
%type <TypeAttribute>                       functor_type
%type <std::vector<AstAtom *>>              head
%type <std::vector<std::string>>            identifier
%type <std::vector<AstIO *>>                io_directive_list
%type <std::vector<AstIO *>>                io_relation_list
%type <std::string>                         kvp_value
%type <std::vector<AstLoad *>>              load_head
%type <std::vector<AstArgument *>>          non_empty_arg_list
%type <std::vector<AstAttribute *>>         non_empty_attributes
%type <AstExecutionOrder *>                 non_empty_exec_order_list
%type <std::vector<TypeAttribute>>          non_empty_functor_arg_type_list
%type <std::vector<std::pair
            <std::string, std::string>>>    non_empty_key_value_pairs
%type <AstRecordType *>                     non_empty_record_type_list
%type <AstPragma *>                         pragma
<<<<<<< HEAD
%type <uint32_t>                            qualifiers
%type <std::optional<AstQualifiedName>>     record_name_opt;
=======
%type <std::set<RelationTag>>               relation_tags
>>>>>>> 5f99b0fc
%type <std::vector<AstRelation *>>          relation_decl
%type <std::vector<AstRelation *>>          relation_list
%type <std::vector<AstClause *>>            rule
%type <std::vector<AstClause *>>            rule_def
%type <std::vector<AstStore *>>             store_head
%type <RuleBody *>                          term
%type <AstType *>                           type
%type <AstType *>                           type_record
%type <std::vector<AstQualifiedName>>       type_params
%type <std::vector<AstQualifiedName>>       type_param_list
%type <AstUnionType *>                      union_type_list
%type <AstSumType *>                        sum_branch_list
%type <AstSumType::Branch>                  sum_branch

/* -- Destructors -- */
%destructor { delete $$; }                                  atom
%destructor { delete $$; }                                  arg
%destructor { delete $$; }                                  body
%destructor { delete $$; }                                  comp_type
%destructor { delete $$; }                                  comp_init
%destructor { delete $$; }                                  component_body
%destructor { delete $$; }                                  component_head
%destructor { delete $$; }                                  conjunction
%destructor { delete $$; }                                  constraint
%destructor { delete $$; }                                  disjunction
%destructor { delete $$; }                                  exec_order_list
%destructor { delete $$; }                                  exec_plan
%destructor { delete $$; }                                  exec_plan_list
%destructor { delete $$; }                                  fact
%destructor { delete $$; }                                  functor_decl
%destructor { }                                             functor_type
%destructor { for (auto* cur : $$) { delete cur; } }        head
%destructor { for (auto* cur : $$) { delete cur; } }        io_directive_list
%destructor { for (auto* cur : $$) { delete cur; } }        io_relation_list
%destructor { for (auto* cur : $$) { delete cur; } }        load_head
%destructor { for (auto* cur : $$) { delete cur; } }        non_empty_arg_list
%destructor { for (auto* cur : $$) { delete cur; } }        non_empty_attributes
%destructor { delete $$; }                                  non_empty_exec_order_list
%destructor { }                                             non_empty_functor_arg_type_list
%destructor { }                                             non_empty_key_value_pairs
%destructor { delete $$; }                                  non_empty_record_type_list
%destructor { delete $$; }                                  pragma
%destructor { }                                             relation_tags
%destructor { for (auto* cur : $$) { delete cur; } }        relation_decl
%destructor { for (auto* cur : $$) { delete cur; } }        relation_list
%destructor { for (auto* cur : $$) { delete cur; } }        rule
%destructor { for (auto* cur : $$) { delete cur; } }        rule_def
%destructor { for (auto* cur : $$) { delete cur; } }        store_head
%destructor { delete $$; }                                  term
%destructor { delete $$; }                                  type
%destructor { delete $$; }                                  type_record
%destructor { }                                             type_params
%destructor { }                                             type_param_list
%destructor { delete $$; }                                  union_type_list
%destructor { delete $$; }                                  sum_branch_list
%destructor { }                                             sum_branch

/* -- Operator precedence -- */
%precedence SUM_INIT
%left L_OR
%left L_AND
%left BW_OR
%left BW_XOR
%left BW_AND
%left PLUS MINUS
%left STAR SLASH PERCENT
%precedence NEG BW_NOT L_NOT
%right CARET

/* -- Grammar -- */
%%

%start program;

/* Program */
program
  : unit
  ;

/* Top-level statement */
unit
  : unit type {
        driver.addType(std::unique_ptr<AstType>($type));

        $type = nullptr;
    }
  | unit functor_decl {
        driver.addFunctorDeclaration(std::unique_ptr<AstFunctorDeclaration>($functor_decl));

        $functor_decl = nullptr;
    }
  | unit relation_decl {
        for (auto* cur : $relation_decl) {
            if (cur->hasQualifier(RelationQualifier::INPUT)) {
                auto load = std::make_unique<AstLoad>();
                load->setQualifiedName(cur->getQualifiedName());
                load->setSrcLoc(cur->getSrcLoc());
                driver.addLoad(std::move(load));
            }
            if (cur->hasQualifier(RelationQualifier::OUTPUT)) {
                auto store = std::make_unique<AstStore>();
                store->setQualifiedName(cur->getQualifiedName());
                store->setSrcLoc(cur->getSrcLoc());
                driver.addStore(std::move(store));
            }
            if (cur->hasQualifier(RelationQualifier::PRINTSIZE)) {
                auto printSize = std::make_unique<AstPrintSize>();
                printSize->setQualifiedName(cur->getQualifiedName());
                printSize->setSrcLoc(cur->getSrcLoc());
                driver.addStore(std::move(printSize));
            }
            driver.addRelation(std::unique_ptr<AstRelation>(cur));
        }

        $relation_decl.clear();
    }
  | unit load_head {
        for (auto* cur : $load_head) {
            driver.addLoad(std::unique_ptr<AstLoad>(cur));
        }

        $load_head.clear();
    }
  | unit store_head {
        for (auto* cur : $store_head) {
            driver.addStore(std::unique_ptr<AstStore>(cur));
        }

        $store_head.clear();
    }
  | unit fact {
        driver.addClause(std::unique_ptr<AstClause>($fact));

        $fact = nullptr;
    }
  | unit rule {
        for (auto* cur : $rule) {
            driver.addClause(std::unique_ptr<AstClause>(cur));
        }

        $rule.clear();
    }
  | unit component {
        driver.addComponent(std::unique_ptr<AstComponent>($component));

        $component = nullptr;
    }
  | unit comp_init {
        driver.addInstantiation(std::unique_ptr<AstComponentInit>($comp_init));

        $comp_init = nullptr;
    }
  | unit pragma {
        driver.addPragma(std::unique_ptr<AstPragma>($pragma));

        $pragma = nullptr;
    }
  | %empty {
    }
  ;

/**
 * Identifiers
 */

identifier
  : IDENT {
        $$.push_back($IDENT);
    }
    /* TODO (azreika): in next version: DOT -> DOUBLECOLON */
  | identifier[curr_identifier] DOT IDENT {
        $$ = $curr_identifier;
        $$.push_back($IDENT);

        $curr_identifier.clear();
    }
  ;

/**
 * Types
 */

/* Type declarations */
type
  : NUMBER_TYPE IDENT {
        $$ = new AstPrimitiveType($IDENT, TypeAttribute::Signed);
        $$->setSrcLoc(@$);
    }
  | SYMBOL_TYPE IDENT {
        $$ = new AstPrimitiveType($IDENT, TypeAttribute::Symbol);
        $$->setSrcLoc(@$);
    }
  | TYPE IDENT {
        $$ = new AstPrimitiveType($IDENT, TypeAttribute::Symbol);
        $$->setSrcLoc(@$);
    }
  | TYPE IDENT EQUALS union_type_list {
        $$ = $union_type_list;
        $$->setQualifiedName($IDENT);
        $$->setSrcLoc(@$);

        $union_type_list = nullptr;
    }
  | TYPE IDENT EQUALS sum_branch_list {
        $$ = $sum_branch_list;
        $$->setQualifiedName(std::move($IDENT));
        $$->setSrcLoc(@$);

        $IDENT            = {};
        $sum_branch_list  = {};
    }
  | TYPE IDENT EQUALS type_record {
        $$ = $type_record;
        $$->setQualifiedName(std::move($IDENT));
        $$->setSrcLoc(@$);

        $IDENT        = {};
        $type_record  = {};
    }
  ;

type_record
  : LBRACKET RBRACKET {
        $$ = new AstRecordType();
        $$->setSrcLoc(@$);
    }
  | LBRACKET non_empty_record_type_list RBRACKET {
        $$ = $non_empty_record_type_list;
        $$->setSrcLoc(@$);

        $non_empty_record_type_list = {};
    }
  ;

/* Record type argument declarations */
non_empty_record_type_list
  : IDENT COLON identifier {
        $$ = new AstRecordType();
        $$->add($IDENT, $identifier);
        $$->setSrcLoc(@$);

        $identifier.clear();
    }
  | non_empty_record_type_list[curr_record] COMMA IDENT COLON identifier {
        $$ = $curr_record;
        $$->add($IDENT, $identifier);

        $curr_record = nullptr;
        $identifier.clear();
    }
  ;

/* Union type argument declarations */
union_type_list
  : identifier {
        $$ = new AstUnionType();
        $$->add($identifier);

        $identifier.clear();
    }
  | union_type_list[curr_union] PIPE identifier {
        $$ = $curr_union;
        $$->add($identifier);

        $identifier.clear();
        $curr_union = nullptr;
    }
  ;

/* Union type argument declarations */
sum_branch_list
  : sum_branch {
        $$ = new AstSumType();
        $$->add(std::move($sum_branch));

        $sum_branch = {};
    }
  | sum_branch_list[curr_sum] PIPE sum_branch {
        $$ = $curr_sum;
        $$->add(std::move($sum_branch));

        $curr_sum   = {};
        $sum_branch = {};
    }
  ;

sum_branch
  : IDENT type_record { // ADT style, inline create a record w/ the same name as the branch
      $$ = { $IDENT, $IDENT };

      $type_record->setQualifiedName(std::move($IDENT));
      $type_record->setSrcLoc(@$);
      // immediately register the record type since we can't carry it out of this scope
      driver.addType(std::unique_ptr<AstType>($type_record));

      $IDENT        = {};
      $type_record  = {};
    }
  | IDENT EQUALS identifier { // refer to an externally defined type for the branch's body
      $$ = { std::move($IDENT), std::move($identifier) };
      $IDENT      = {};
      $identifier = {};
    }
  ;

/**
 * Relations
 */

/* Relation declaration */
relation_decl
  : DECL relation_list LPAREN RPAREN relation_tags {
        for (auto* rel : $relation_list) {
            for (auto tag : $relation_tags) {
                if (isRelationQualifierTag(tag)) {
                    rel->addQualifier(getRelationQualifierFromTag(tag));
                } else if (isRelationRepresentationTag(tag)) {
                    rel->setRepresentation(getRelationRepresentationFromTag(tag));
                } else {
                    assert(false && "unhandled tag");
                }
            }
        }
        $$ = $relation_list;

        $relation_list.clear();
    }
  | DECL relation_list LPAREN non_empty_attributes RPAREN relation_tags {
        for (auto* rel : $relation_list) {
            for (auto tag : $relation_tags) {
                if (isRelationQualifierTag(tag)) {
                    rel->addQualifier(getRelationQualifierFromTag(tag));
                } else if (isRelationRepresentationTag(tag)) {
                    rel->setRepresentation(getRelationRepresentationFromTag(tag));
                } else {
                    assert(false && "unhandled tag");
                }
            }
            for (auto* attr : $non_empty_attributes) {
                rel->addAttribute(std::unique_ptr<AstAttribute>(attr->clone()));
            }
        }
        $$ = $relation_list;

        $relation_list.clear();
    }
  ;

/* List of relation names to declare */
relation_list
  : IDENT {
        auto* rel = new AstRelation();
        rel->setQualifiedName($IDENT);
        rel->setSrcLoc(@$);

        $$.push_back(rel);
    }
  | relation_list[curr_list] COMMA IDENT {
        auto* rel = new AstRelation();
        rel->setQualifiedName($IDENT);
        rel->setSrcLoc(@IDENT);

        $$ = $curr_list;
        $$.push_back(rel);

        $curr_list.clear();
    }
  ;

/* Attribute definition of a relation */
non_empty_attributes
  : IDENT COLON identifier {
        auto attr = new AstAttribute($IDENT, $identifier);
        attr->setSrcLoc(@identifier);

        $$.push_back(attr);

        $identifier.clear();
    }
  | non_empty_attributes[curr_list] COMMA IDENT COLON identifier {
        auto attr = new AstAttribute($IDENT, $identifier);
        attr->setSrcLoc(@identifier);

        $$ = $curr_list;
        $$.push_back(attr);

        $curr_list.clear();
        $identifier.clear();
    }
  ;

/* Relation tags */
relation_tags
  : relation_tags OUTPUT_QUALIFIER {
        driver.warning(@2, "Deprecated output qualifier used");
        if ($1.find(RelationTag::OUTPUT) != $1.end())
            driver.error(@2, "output qualifier already set");
        $1.insert(RelationTag::OUTPUT);
        $$ = $1;
    }
  | relation_tags INPUT_QUALIFIER {
        driver.warning(@2, "Deprecated input qualifier was used");
        if ($1.find(RelationTag::INPUT) != $1.end())
            driver.error(@2, "input qualifier already set");
        $1.insert(RelationTag::INPUT);
        $$ = $1;
    }
  | relation_tags PRINTSIZE_QUALIFIER {
        driver.warning(@2, "Deprecated printsize qualifier was used");
        if ($1.find(RelationTag::PRINTSIZE) != $1.end())
            driver.error(@2, "printsize qualifier already set");
        $1.insert(RelationTag::PRINTSIZE);
        $$ = $1;
    }
  | relation_tags OVERRIDABLE_QUALIFIER {
        if ($1.find(RelationTag::OVERRIDABLE) != $1.end())
            driver.error(@2, "overridable qualifier already set");
        $1.insert(RelationTag::OVERRIDABLE);
        $$ = $1;
    }
  | relation_tags INLINE_QUALIFIER {
        if ($1.find(RelationTag::INLINE) != $1.end())
            driver.error(@2, "inline qualifier already set");
        $1.insert(RelationTag::INLINE);
        $$ = $1;
    }
  | relation_tags BRIE_QUALIFIER {
        if ($1.find(RelationTag::BRIE) != $1.end() ||
            $1.find(RelationTag::BTREE) != $1.end() ||
            $1.find(RelationTag::EQREL) != $1.end())
                driver.error(@2, "btree/brie/eqrel qualifier already set");
        $1.insert(RelationTag::BRIE);
        $$ = $1;
    }
  | relation_tags BTREE_QUALIFIER {
        if ($1.find(RelationTag::BRIE) != $1.end() ||
            $1.find(RelationTag::BTREE) != $1.end() ||
            $1.find(RelationTag::EQREL) != $1.end())
                driver.error(@2, "btree/brie/eqrel qualifier already set");
        $1.insert(RelationTag::BTREE);
        $$ = $1;
    }
  | relation_tags EQREL_QUALIFIER {
        if ($1.find(RelationTag::BRIE) != $1.end() ||
            $1.find(RelationTag::BTREE) != $1.end() ||
            $1.find(RelationTag::EQREL) != $1.end())
                driver.error(@2, "btree/brie/eqrel qualifier already set");
        $1.insert(RelationTag::EQREL);
        $$ = $1;
    }
  | %empty {
        $$ = std::set<RelationTag>();
    }
  ;

/**
 * Datalog Rule Structure
 */

/* Fact */
fact
  : atom DOT {
        $$ = new AstClause();
        $$->setHead(std::unique_ptr<AstAtom>($atom));
        $$->setSrcLoc(@$);

        $atom = nullptr;
    }
  ;

/* Rule */
rule
  : rule_def {
        $$ = $rule_def;

        $rule_def.clear();
    }
  | rule[nested_rule] exec_plan {
        $$ = $nested_rule;
        for (auto* rule : $$) {
            rule->setExecutionPlan(std::unique_ptr<AstExecutionPlan>($exec_plan->clone()));
        }

        $nested_rule.clear();
    }
  ;

/* Rule definition */
rule_def
  : head IF body DOT {
        auto heads = $head;
        auto bodies = $body->toClauseBodies();

        for (const auto* head : heads) {
            for (const auto* body : bodies) {
                AstClause* cur = body->clone();
                cur->setHead(std::unique_ptr<AstAtom>(head->clone()));
                cur->setSrcLoc(@$);
                $$.push_back(cur);
            }
        }

        for (auto* body : bodies) {
            delete body;
        }
    }
  ;

/* Rule head */
head
  : atom {
        $$.push_back($atom);

        $atom = nullptr;
    }
  | head[curr_head] COMMA atom {
        $$ = $curr_head;
        $$.push_back($atom);

        $curr_head.clear();
        $atom = nullptr;
    }
  ;

/* Rule body */
body
  : disjunction {
        $$ = $disjunction;

        $disjunction = nullptr;
    }
  ;

/* Rule body disjunction */
disjunction
  : conjunction {
        $$ = $conjunction;

        $conjunction = nullptr;
    }
  | disjunction[curr_disjunction] SEMICOLON conjunction {
        $$ = $curr_disjunction;
        $$->disjunct(std::move(*$conjunction));

        $curr_disjunction = nullptr;
    }
  ;

/* Rule body conjunction */
conjunction
  : term {
        $$ = $term;

        $term = nullptr;
    }
  | conjunction[curr_conjunction] COMMA term {
        $$ = $curr_conjunction;
        $$->conjunct(std::move(*$term));

        $curr_conjunction = nullptr;
    }
  ;

/* Rule execution plan */
exec_plan
  : PLAN exec_plan_list {
        $$ = $exec_plan_list;

        $exec_plan_list = nullptr;
    }
  ;

/* Rule execution plan list */
exec_plan_list
  : NUMBER COLON LPAREN exec_order_list RPAREN {
        $exec_order_list->setSrcLoc(@LPAREN);
        $$ = new AstExecutionPlan();
        $$->setOrderFor($NUMBER, std::unique_ptr<AstExecutionOrder>($exec_order_list));

        $exec_order_list = nullptr;
    }
  | exec_plan_list[curr_list] COMMA NUMBER COLON LPAREN exec_order_list RPAREN {
        $exec_order_list->setSrcLoc(@LPAREN);
        $$ = $curr_list;
        $$->setOrderFor($NUMBER, std::unique_ptr<AstExecutionOrder>($exec_order_list));

        $curr_list = nullptr;
        $exec_order_list = nullptr;
    }
  ;

/* Rule execution order */
exec_order_list
  : non_empty_exec_order_list {
        $$ = $non_empty_exec_order_list;

        $non_empty_exec_order_list = nullptr;
    }
  | %empty {
        $$ = new AstExecutionOrder();
    }
  ;
non_empty_exec_order_list
  : NUMBER {
        $$ = new AstExecutionOrder();
        $$->appendAtomIndex($NUMBER);
    }
  | non_empty_exec_order_list[curr_list] COMMA NUMBER {
        $$ = $curr_list;
        $$->appendAtomIndex($NUMBER);

        $curr_list = nullptr;
    }
  ;

/**
 * Terms in Rule Bodies
 */

/* Rule body term */
term
  : atom {
        $$ = new RuleBody(RuleBody::atom($atom));

        $atom = nullptr;
    }
  | constraint {
        $$ = new RuleBody(RuleBody::constraint($constraint));

        $constraint = nullptr;
    }
  | EXCLAMATION term[nested_term] {
        $$ = $nested_term;
        $$->negate();

        $nested_term = nullptr;
    }
  | LPAREN disjunction RPAREN {
        $$ = $disjunction;

        $disjunction = nullptr;
    }
  ;

/* Rule body atom */
atom
  : identifier LPAREN non_empty_arg_list RPAREN {
        $$ = new AstAtom();

        for (auto* arg : $non_empty_arg_list) {
            $$->addArgument(std::unique_ptr<AstArgument>(arg));
        }

        $$->setQualifiedName($identifier);
        $$->setSrcLoc(@$);

        $identifier.clear();
        $non_empty_arg_list.clear();
    }
  | identifier LPAREN RPAREN {
        $$ = new AstAtom();
        $$->setQualifiedName($identifier);
        $$->setSrcLoc(@$);

        $identifier.clear();
    }
  ;

/* Rule literal constraints */
constraint
    /* binary infix constraints */
  : arg[left] RELOP arg[right] {
        $$ = new AstBinaryConstraint($RELOP,
                std::unique_ptr<AstArgument>($left),
                std::unique_ptr<AstArgument>($right));
        $$->setSrcLoc(@$);

        $left = nullptr;
        $right = nullptr;
    }
  | arg[left] LT arg[right] {
        $$ = new AstBinaryConstraint(BinaryConstraintOp::LT,
                std::unique_ptr<AstArgument>($left),
                std::unique_ptr<AstArgument>($right));
        $$->setSrcLoc(@$);

        $left = nullptr;
        $right = nullptr;
    }
  | arg[left] GT arg[right] {
        $$ = new AstBinaryConstraint(BinaryConstraintOp::GT,
                std::unique_ptr<AstArgument>($left),
                std::unique_ptr<AstArgument>($right));
        $$->setSrcLoc(@$);

        $left = nullptr;
        $right = nullptr;
    }
  | arg[left] EQUALS arg[right] {
        $$ = new AstBinaryConstraint(BinaryConstraintOp::EQ,
                std::unique_ptr<AstArgument>($left),
                std::unique_ptr<AstArgument>($right));
        $$->setSrcLoc(@$);

        $left = nullptr;
        $right = nullptr;
    }

    /* binary prefix constraints */
  | TMATCH LPAREN arg[left] COMMA arg[right] RPAREN {
        $$ = new AstBinaryConstraint(BinaryConstraintOp::MATCH,
                std::unique_ptr<AstArgument>($left),
                std::unique_ptr<AstArgument>($right));
        $$->setSrcLoc(@$);

        $left = nullptr;
        $right = nullptr;
    }
  | TCONTAINS LPAREN arg[left] COMMA arg[right] RPAREN {
        $$ = new AstBinaryConstraint(BinaryConstraintOp::CONTAINS,
                std::unique_ptr<AstArgument>($left),
                std::unique_ptr<AstArgument>($right));
        $$->setSrcLoc(@$);

        $left = nullptr;
        $right = nullptr;
    }

    /* zero-arity constraints */
  | TRUE {
        $$ = new AstBooleanConstraint(true);
        $$->setSrcLoc(@$);
    }
  | FALSE {
        $$ = new AstBooleanConstraint(false);
        $$->setSrcLoc(@$);
    }
  ;

/* Argument list */
non_empty_arg_list
  : arg {
        $$.push_back($arg);

        $arg = nullptr;
    }
  | non_empty_arg_list[curr_arg_list] COMMA arg {
        $$ = $curr_arg_list;
        $$.push_back($arg);

        $curr_arg_list.clear();
        $arg = nullptr;
    }
  ;

/* Atom argument */
arg
  : STRING {
        $$ = new AstStringConstant($STRING);
        $$->setSrcLoc(@$);
    }
  | FLOAT {
        $$ = new AstFloatConstant($FLOAT);
        $$->setSrcLoc(@$);
    }
  | NUMBER {
        $$ = new AstNumberConstant($NUMBER);
        $$->setSrcLoc(@$);
    }
  | UNDERSCORE {
        $$ = new AstUnnamedVariable();
        $$->setSrcLoc(@$);
    }
  | DOLLAR {
        $$ = new AstCounter();
        $$->setSrcLoc(@$);
    }
  | IDENT {
        $$ = new AstVariable($IDENT);
        $$->setSrcLoc(@$);
    }
  | LPAREN arg[nested_arg] RPAREN {
        $$ = $nested_arg;

        $nested_arg = nullptr;
    }

    /* type-cast */
  | AS LPAREN arg[nested_arg] COMMA identifier RPAREN {
        $$ = new AstTypeCast(std::unique_ptr<AstArgument>($nested_arg), $identifier);
        $$->setSrcLoc(@$);

        $nested_arg = nullptr;
        $identifier.clear();
    }

    /* record constructor */
  | NIL {
        $$ = new AstNilConstant();
        $$->setSrcLoc(@$);
    }
  // FIXME: this syntax is weird but we need a symbol prefix to avoid a S/R conflict
  | record_name_opt LBRACKET RBRACKET {
        $$ = new AstRecordInit(std::move($record_name_opt));
        $$->setSrcLoc(@$);

        $record_name_opt    = {};
    }
  | record_name_opt LBRACKET non_empty_arg_list RBRACKET {
        auto record = new AstRecordInit(std::move($record_name_opt));
        for (auto* arg : $non_empty_arg_list) {
            record->addArgument(std::unique_ptr<AstArgument>(arg));
        }

        $$ = record;
        $$->setSrcLoc(@$);

        $record_name_opt    = {};
        $non_empty_arg_list = {};
    }

    /* explicit sum constructor */
  | AT identifier IDENT arg[value] %prec SUM_INIT {
      $$ = new AstSumInit(std::move($identifier), std::move($IDENT), std::unique_ptr<AstArgument>($value));
      $$->setSrcLoc(@$);

      $identifier = {};
      $IDENT      = {};
      $value      = {};
    }

    /* user-defined functor */
  | AT IDENT LPAREN RPAREN {
        auto functor = new AstUserDefinedFunctor($IDENT);
        $$ = functor;
        $$->setSrcLoc(@$);
    }
  | AT IDENT LPAREN non_empty_arg_list RPAREN {
        auto functor = new AstUserDefinedFunctor($IDENT);

        for (auto* arg : $non_empty_arg_list) {
            functor->addArgument(std::unique_ptr<AstArgument>(arg));
        }

        $$ = functor;
        $$->setSrcLoc(@$);

        $non_empty_arg_list.clear();
    }

    /* -- intrinsic functor -- */
    /* unary functors */
  | MINUS arg[nested_arg] %prec NEG {
        if (const AstNumberConstant* original = dynamic_cast<const AstNumberConstant*>($nested_arg)) {
            $$ = new AstNumberConstant(-1 * original->getValue());
            $$->setSrcLoc(@nested_arg);
        } else {
            $$ = new AstIntrinsicFunctor(FunctorOp::NEG,
                std::unique_ptr<AstArgument>($nested_arg));
            $nested_arg = nullptr;
            $$->setSrcLoc(@$);
        }

    }
  | BW_NOT arg[nested_arg] {
        $$ = new AstIntrinsicFunctor(FunctorOp::BNOT,
                std::unique_ptr<AstArgument>($nested_arg));
        $$->setSrcLoc(@$);

        $nested_arg = nullptr;
    }
  | L_NOT arg [nested_arg] {
        $$ = new AstIntrinsicFunctor(FunctorOp::LNOT,
                std::unique_ptr<AstArgument>($nested_arg));
        $$->setSrcLoc(@$);

        $nested_arg = nullptr;
    }
  | ORD LPAREN arg[nested_arg] RPAREN {
        $$ = new AstIntrinsicFunctor(FunctorOp::ORD,
                std::unique_ptr<AstArgument>($nested_arg));
        $$->setSrcLoc(@$);

        $nested_arg = nullptr;
    }
  | STRLEN LPAREN arg[nested_arg] RPAREN {
        $$ = new AstIntrinsicFunctor(FunctorOp::STRLEN,
                std::unique_ptr<AstArgument>($nested_arg));
        $$->setSrcLoc(@$);

        $nested_arg = nullptr;
    }
  | TONUMBER LPAREN arg[nested_arg] RPAREN {
        $$ = new AstIntrinsicFunctor(FunctorOp::TONUMBER,
                std::unique_ptr<AstArgument>($nested_arg));
        $$->setSrcLoc(@$);

        $nested_arg = nullptr;
    }
  | TOSTRING LPAREN arg[nested_arg] RPAREN {
        $$ = new AstIntrinsicFunctor(FunctorOp::TOSTRING,
                std::unique_ptr<AstArgument>($nested_arg));
        $$->setSrcLoc(@$);

        $nested_arg = nullptr;
    }
  | ITOU LPAREN arg[nested_arg] RPAREN {
        $$ = new AstIntrinsicFunctor(FunctorOp::ITOU,
                std::unique_ptr<AstArgument>($nested_arg));
        $$->setSrcLoc(@$);

        $nested_arg = nullptr;
    }
  | ITOF LPAREN arg[nested_arg] RPAREN {
        $$ = new AstIntrinsicFunctor(FunctorOp::ITOF,
                std::unique_ptr<AstArgument>($nested_arg));
        $$->setSrcLoc(@$);

        $nested_arg = nullptr;
    }
  | UTOI LPAREN arg[nested_arg] RPAREN {
        $$ = new AstIntrinsicFunctor(FunctorOp::UTOI,
                std::unique_ptr<AstArgument>($nested_arg));
        $$->setSrcLoc(@$);

        $nested_arg = nullptr;
    }
  | UTOF LPAREN arg[nested_arg] RPAREN {
        $$ = new AstIntrinsicFunctor(FunctorOp::UTOF,
                std::unique_ptr<AstArgument>($nested_arg));
        $$->setSrcLoc(@$);

        $nested_arg = nullptr;
    }
  | FTOI LPAREN arg[nested_arg] RPAREN {
        $$ = new AstIntrinsicFunctor(FunctorOp::FTOI,
                std::unique_ptr<AstArgument>($nested_arg));
        $$->setSrcLoc(@$);

        $nested_arg = nullptr;
    }
  | FTOU LPAREN arg[nested_arg] RPAREN {
        $$ = new AstIntrinsicFunctor(FunctorOp::FTOU,
                std::unique_ptr<AstArgument>($nested_arg));
        $$->setSrcLoc(@$);

        $nested_arg = nullptr;
    }

    /* binary infix functors */
  | arg[left] PLUS arg[right] {
        $$ = new AstIntrinsicFunctor(FunctorOp::ADD,
                std::unique_ptr<AstArgument>($left),
                std::unique_ptr<AstArgument>($right));
        $$->setSrcLoc(@$);

        $left = nullptr;
        $right = nullptr;
    }
  | arg[left] MINUS arg[right] {
        $$ = new AstIntrinsicFunctor(FunctorOp::SUB,
                std::unique_ptr<AstArgument>($left),
                std::unique_ptr<AstArgument>($right));
        $$->setSrcLoc(@$);

        $left = nullptr;
        $right = nullptr;
    }
  | arg[left] STAR arg[right] {
        $$ = new AstIntrinsicFunctor(FunctorOp::MUL,
                std::unique_ptr<AstArgument>($left),
                std::unique_ptr<AstArgument>($right));
        $$->setSrcLoc(@$);

        $left = nullptr;
        $right = nullptr;
    }
  | arg[left] SLASH arg[right] {
        $$ = new AstIntrinsicFunctor(FunctorOp::DIV,
                std::unique_ptr<AstArgument>($left),
                std::unique_ptr<AstArgument>($right));
        $$->setSrcLoc(@$);

        $left = nullptr;
        $right = nullptr;
    }
  | arg[left] PERCENT arg[right] {
        $$ = new AstIntrinsicFunctor(FunctorOp::MOD,
                std::unique_ptr<AstArgument>($left),
                std::unique_ptr<AstArgument>($right));
        $$->setSrcLoc(@$);

        $left = nullptr;
        $right = nullptr;
    }
  | arg[left] CARET arg[right] {
        $$ = new AstIntrinsicFunctor(FunctorOp::EXP,
                std::unique_ptr<AstArgument>($left),
                std::unique_ptr<AstArgument>($right));
        $$->setSrcLoc(@$);

        $left = nullptr;
        $right = nullptr;
    }
  | arg[left] BW_OR arg[right] {
        $$ = new AstIntrinsicFunctor(FunctorOp::BOR,
                std::unique_ptr<AstArgument>($left),
                std::unique_ptr<AstArgument>($right));
        $$->setSrcLoc(@$);

        $left = nullptr;
        $right = nullptr;
    }
  | arg[left] BW_XOR arg[right] {
        $$ = new AstIntrinsicFunctor(FunctorOp::BXOR,
                std::unique_ptr<AstArgument>($left),
                std::unique_ptr<AstArgument>($right));
        $$->setSrcLoc(@$);

        $left = nullptr;
        $right = nullptr;
    }
  | arg[left] BW_AND arg[right] {
        $$ = new AstIntrinsicFunctor(FunctorOp::BAND,
                std::unique_ptr<AstArgument>($left),
                std::unique_ptr<AstArgument>($right));
        $$->setSrcLoc(@$);

        $left = nullptr;
        $right = nullptr;
    }
  | arg[left] L_OR arg[right] {
        $$ = new AstIntrinsicFunctor(FunctorOp::LOR,
                std::unique_ptr<AstArgument>($left),
                std::unique_ptr<AstArgument>($right));
        $$->setSrcLoc(@$);

        $left = nullptr;
        $right = nullptr;
    }
  | arg[left] L_AND arg[right] {
        $$ = new AstIntrinsicFunctor(FunctorOp::LAND,
                std::unique_ptr<AstArgument>($left),
                std::unique_ptr<AstArgument>($right));
        $$->setSrcLoc(@$);

        $left = nullptr;
        $right = nullptr;
    }

    /* binary (or more) prefix functors */
  | MAX LPAREN arg[first] COMMA non_empty_arg_list[rest] RPAREN {
        std::vector<std::unique_ptr<AstArgument>> args;
        args.emplace_back($first);

        for (auto* arg : $rest) {
            args.emplace_back(arg);
        }

        $$ = new AstIntrinsicFunctor(FunctorOp::MAX, std::move(args));
        $$->setSrcLoc(@$);

        $first = nullptr;
        $rest.clear();
    }
  | MIN LPAREN arg[first] COMMA non_empty_arg_list[rest] RPAREN {
        std::vector<std::unique_ptr<AstArgument>> args;
        args.emplace_back($first);

        for (auto* arg : $rest) {
            args.emplace_back(arg);
        }

        $$ = new AstIntrinsicFunctor(FunctorOp::MIN, std::move(args));
        $$->setSrcLoc(@$);

        $first = nullptr;
        $rest.clear();
    }
  | CAT LPAREN arg[first] COMMA non_empty_arg_list[rest] RPAREN {
        std::vector<std::unique_ptr<AstArgument>> args;
        args.emplace_back($first);

        for (auto* arg : $rest) {
            args.emplace_back(arg);
        }

        $$ = new AstIntrinsicFunctor(FunctorOp::CAT, std::move(args));
        $$->setSrcLoc(@$);

        $first = nullptr;
        $rest.clear();
    }

    /* ternary functors */
  | SUBSTR LPAREN arg[first] COMMA arg[second] COMMA arg[third] RPAREN {
        $$ = new AstIntrinsicFunctor(FunctorOp::SUBSTR,
                std::unique_ptr<AstArgument>($first),
                std::unique_ptr<AstArgument>($second),
                std::unique_ptr<AstArgument>($third));
        $$->setSrcLoc(@$);

        $first = nullptr;
        $second = nullptr;
        $third = nullptr;
    }

    /* -- aggregators -- */
  | COUNT COLON atom {
        auto aggr = new AstAggregator(AstAggregator::count);

        aggr->addBodyLiteral(std::unique_ptr<AstLiteral>($atom));

        $$ = aggr;
        $$->setSrcLoc(@$);

        $atom = nullptr;
    }
  | COUNT COLON LBRACE body RBRACE {
        auto aggr = new AstAggregator(AstAggregator::count);

        auto bodies = $body->toClauseBodies();

        if (bodies.size() != 1) {
            std::cerr << "ERROR: currently not supporting non-conjunctive aggregation clauses!";
            exit(1);
        }

        for (auto& cur : bodies[0]->getBodyLiterals()) {
            aggr->addBodyLiteral(std::unique_ptr<AstLiteral>(cur->clone()));
        }
        delete bodies[0];

        $$ = aggr;
        $$->setSrcLoc(@$);
    }

  | SUM arg[target_expr] COLON atom {
        auto aggr = new AstAggregator(AstAggregator::sum);

        aggr->setTargetExpression(std::unique_ptr<AstArgument>($target_expr));
        aggr->addBodyLiteral(std::unique_ptr<AstLiteral>($atom));

        $$ = aggr;
        $$->setSrcLoc(@$);

        $target_expr = nullptr;
        $atom = nullptr;
    }
  | SUM arg[target_expr] COLON LBRACE body RBRACE {
        auto aggr = new AstAggregator(AstAggregator::sum);
        aggr->setTargetExpression(std::unique_ptr<AstArgument>($target_expr));

        auto bodies = $body->toClauseBodies();

        if (bodies.size() != 1) {
            std::cerr << "ERROR: currently not supporting non-conjunctive aggregation clauses!";
            exit(1);
        }

        for (auto& cur : bodies[0]->getBodyLiterals()) {
            aggr->addBodyLiteral(std::unique_ptr<AstLiteral>(cur->clone()));
        }
        delete bodies[0];

        $$ = aggr;
        $$->setSrcLoc(@$);

        $target_expr = nullptr;
    }

  | MIN arg[target_expr] COLON atom {
        auto aggr = new AstAggregator(AstAggregator::min);

        aggr->setTargetExpression(std::unique_ptr<AstArgument>($target_expr));
        aggr->addBodyLiteral(std::unique_ptr<AstLiteral>($atom));
        $atom = nullptr;

        $$ = aggr;
        $$->setSrcLoc(@$);

        $target_expr = nullptr;
        $atom = nullptr;
    }
  | MIN arg[target_expr] COLON LBRACE body RBRACE {
        auto aggr = new AstAggregator(AstAggregator::min);
        aggr->setTargetExpression(std::unique_ptr<AstArgument>($target_expr));

        auto bodies = $body->toClauseBodies();

        if (bodies.size() != 1) {
            std::cerr << "ERROR: currently not supporting non-conjunctive aggregation clauses!";
            exit(1);
        }

        for (auto& cur : bodies[0]->getBodyLiterals()) {
            aggr->addBodyLiteral(std::unique_ptr<AstLiteral>(cur->clone()));
        }
        delete bodies[0];

        $$ = aggr;
        $$->setSrcLoc(@$);

        $target_expr = nullptr;
    }

  | MAX arg[target_expr] COLON atom {
        auto aggr = new AstAggregator(AstAggregator::max);

        aggr->setTargetExpression(std::unique_ptr<AstArgument>($target_expr));
        aggr->addBodyLiteral(std::unique_ptr<AstLiteral>($atom));

        $$ = aggr;
        $$->setSrcLoc(@$);

        $target_expr = nullptr;
        $atom = nullptr;
    }
  | MAX arg[target_expr] COLON LBRACE body RBRACE {
        auto aggr = new AstAggregator(AstAggregator::max);
        aggr->setTargetExpression(std::unique_ptr<AstArgument>($target_expr));

        auto bodies = $body->toClauseBodies();

        if (bodies.size() != 1) {
            std::cerr << "ERROR: currently not supporting non-conjunctive aggregation clauses!";
            exit(1);
        }

        for (auto& cur : bodies[0]->getBodyLiterals()) {
            aggr->addBodyLiteral(std::unique_ptr<AstLiteral>(cur->clone()));
        }
        delete bodies[0];

        $$ = aggr;
        $$->setSrcLoc(@$);

        $target_expr = nullptr;
    }
  ;

record_name_opt
  : AT identifier {
      $$ = std::move($identifier);
      $identifier = {};
    }
  | %empty {
      $$ = {};
    }
  ;

/**
 * Components
 */

/* Component */
component
  : component_head LBRACE component_body RBRACE {
        $$ = $component_body;
        auto* type = $component_head->getComponentType()->clone();
        $$->setComponentType(std::unique_ptr<AstComponentType>(type));
        $$->copyBaseComponents($component_head);
        $$->setSrcLoc(@$);

        $component_body = nullptr;
    }
  ;

/* Component head */
component_head
  : COMPONENT comp_type {
        $$ = new AstComponent();
        $$->setComponentType(std::unique_ptr<AstComponentType>($comp_type));

        $comp_type = nullptr;
    }
  | component_head[comp] COLON comp_type {
        $$ = $comp;
        $$->addBaseComponent(std::unique_ptr<AstComponentType>($comp_type));

        $comp = nullptr;
        $comp_type = nullptr;
    }
  | component_head[comp] COMMA comp_type {
        $$ = $comp;
        $$->addBaseComponent(std::unique_ptr<AstComponentType>($comp_type));

        $comp = nullptr;
        $comp_type = nullptr;
    }
  ;

/* Component type */
comp_type
  : IDENT type_params {
        $$ = new AstComponentType($IDENT, $type_params);

        $type_params.clear();
    }
  ;

/* Component type parameters */
type_params
  : LT type_param_list GT {
        $$ = $type_param_list;

        $type_param_list.clear();
    }
  | %empty {
        $$ = std::vector<AstQualifiedName>();
    }
  ;

/* Component type parameter list */
type_param_list
  : IDENT {
        $$.push_back($IDENT);
    }
  | type_param_list[curr_list] COMMA IDENT {
        $$ = $curr_list;
        $$.push_back($IDENT);

        $curr_list.clear();
    }
  ;

/* Component body */
component_body
  : component_body[comp] type {
        $$ = $comp;
        $$->addType(std::unique_ptr<AstType>($type));

        $comp = nullptr;
        $type = nullptr;
    }
  | component_body[comp] relation_decl {
        $$ = $comp;
        for (auto* rel : $relation_decl) {
            if (rel->hasQualifier(RelationQualifier::INPUT)) {
                auto load = std::make_unique<AstLoad>();
                load->setQualifiedName(rel->getQualifiedName());
                load->setSrcLoc(rel->getSrcLoc());
                driver.addLoad(std::move(load));
            }
            if (rel->hasQualifier(RelationQualifier::OUTPUT)) {
                auto store = std::make_unique<AstStore>();
                store->setQualifiedName(rel->getQualifiedName());
                store->setSrcLoc(rel->getSrcLoc());
                driver.addStore(std::move(store));
            }
            if (rel->hasQualifier(RelationQualifier::PRINTSIZE)) {
                auto printSize = std::make_unique<AstPrintSize>();
                printSize->setQualifiedName(rel->getQualifiedName());
                printSize->setSrcLoc(rel->getSrcLoc());
                driver.addStore(std::move(printSize));
            }
            $$->addRelation(std::unique_ptr<AstRelation>(rel));
        }

        $comp = nullptr;
        $relation_decl.clear();
    }
  | component_body[comp] load_head {
        $$ = $comp;
        for (auto* io : $load_head) {
            $$->addLoad(std::unique_ptr<AstLoad>(io));
        }

        $comp = nullptr;
        $load_head.clear();
    }
  | component_body[comp] store_head {
        $$ = $comp;
        for (auto* io : $store_head) {
            $$->addStore(std::unique_ptr<AstStore>(io));
        }

        $comp = nullptr;
        $store_head.clear();
    }
  | component_body[comp] fact {
        $$ = $comp;
        $$->addClause(std::unique_ptr<AstClause>($fact));

        $comp = nullptr;
        $fact = nullptr;
    }
  | component_body[comp] rule {
        $$ = $comp;
        for (auto* rule : $rule) {
            $$->addClause(std::unique_ptr<AstClause>(rule));
        }

        $comp = nullptr;
        $rule.clear();
    }
  | component_body[comp] OVERRIDE IDENT {
        $$ = $comp;
        $$->addOverride($IDENT);

        $comp = nullptr;
    }
  | component_body[comp] comp_init {
        $$ = $comp;
        $$->addInstantiation(std::unique_ptr<AstComponentInit>($comp_init));

        $comp = nullptr;
        $comp_init = nullptr;
    }
  | component_body[comp] component {
        $$ = $comp;
        $$->addComponent(std::unique_ptr<AstComponent>($component));

        $comp = nullptr;
        $component = nullptr;
    }
  | %empty {
        $$ = new AstComponent();
    }
  ;

/* Component initialisation */
comp_init
  : INSTANTIATE IDENT EQUALS comp_type {
        $$ = new AstComponentInit();
        $$->setInstanceName($IDENT);
        $$->setComponentType(std::unique_ptr<AstComponentType>($comp_type));
        $$->setSrcLoc(@$);

        $comp_type = nullptr;
    }
  ;

/**
 * User-Defined Functors
 */

/* Functor declaration */
functor_decl
  : FUNCTOR IDENT LPAREN RPAREN COLON functor_type {
        $$ = new AstFunctorDeclaration($IDENT, {}, $functor_type);
        $$->setSrcLoc(@$);
    }
  | FUNCTOR IDENT LPAREN non_empty_functor_arg_type_list RPAREN COLON functor_type {
        auto typesig = $non_empty_functor_arg_type_list;
        $$ = new AstFunctorDeclaration($IDENT, typesig, $functor_type);
        $$->setSrcLoc(@$);
    }
  ;

/* Functor argument list type */
non_empty_functor_arg_type_list
  : functor_type {
        $$.push_back($functor_type);
    }
  | non_empty_functor_arg_type_list[curr_list] COMMA functor_type {
        $$ = $curr_list;
        $$.push_back($functor_type);
        $curr_list.clear();
    }
  ;

/* Functor type */
functor_type
  : IDENT {
        if ($IDENT == "number") {
            $$ = TypeAttribute::Signed;
        } else if ($IDENT == "symbol") {
            $$ = TypeAttribute::Symbol;
        } else if ($IDENT == "float") {
            $$ = TypeAttribute::Float;
        } else if ($IDENT == "unsigned") {
            $$ = TypeAttribute::Unsigned;
        } else {
            driver.error(@IDENT, "number or symbol identifier expected");
        }
    }
  ;

/**
 * Other Directives
 */

/* Pragma directives */
pragma
  : PRAGMA STRING[key] STRING[value] {
        $$ = new AstPragma($key, $value);
        $$->setSrcLoc(@$);
    }
  | PRAGMA STRING[option] {
        $$ = new AstPragma($option, "");
        $$->setSrcLoc(@$);
    }
  ;

/* Load directives */
load_head
  : INPUT_DECL io_directive_list {
        for (const auto* io : $io_directive_list) {
            $$.push_back(new AstLoad(*io));
        }
    }
  ;

/* Store directives */
store_head
  : OUTPUT_DECL io_directive_list {
        for (const auto* io : $io_directive_list) {
            $$.push_back(new AstStore(*io));
        }
    }
  | PRINTSIZE_DECL io_directive_list {
        for (const auto* io : $io_directive_list) {
            $$.push_back(new AstPrintSize(*io));
        }
    }
  ;

/* IO directive list */
io_directive_list
  : io_relation_list {
        $$ = $io_relation_list;

        $io_relation_list.clear();
    }
  | io_relation_list LPAREN RPAREN {
        $$ = $io_relation_list;

        $io_relation_list.clear();
    }
  | io_relation_list LPAREN non_empty_key_value_pairs RPAREN {
        for (auto* io : $io_relation_list) {
            for (const auto& kvp : $non_empty_key_value_pairs) {
                io->addKVP(kvp.first, kvp.second);
            }
        }
        $$ = $io_relation_list;

        $io_relation_list.clear();
        $non_empty_key_value_pairs.clear();
    }
  ;

/* IO relation list */
io_relation_list
  : identifier {
        auto* io = new AstIO();
        io->setQualifiedName($identifier);
        io->setSrcLoc(@identifier);

        $$.push_back(io);

        $identifier.clear();
    }
  | io_relation_list[curr_list] COMMA identifier {
        auto* io = new AstIO();
        io->setQualifiedName($identifier);
        io->setSrcLoc(@identifier);

        $$ = $curr_list;
        $$.push_back(io);

        $curr_list.clear();
        $identifier.clear();
    }
  ;

/* Key-value pairs */
non_empty_key_value_pairs
  : IDENT EQUALS kvp_value {
        $$.push_back(std::make_pair($IDENT, $kvp_value));
    }
  | non_empty_key_value_pairs[curr_io] COMMA IDENT EQUALS kvp_value {
        $$ = $curr_io;
        $$.push_back(std::make_pair($IDENT, $kvp_value));

        $curr_io.clear();
    }
  ;
kvp_value
  : STRING {
        $$ = $STRING;
    }
  | IDENT {
        $$ = $IDENT;
    }
  | TRUE {
        $$ = "true";
    }
  | FALSE {
        $$ = "false";
    }
  ;

%%

void yy::parser::error(const location_type &l, const std::string &m) {
    driver.error(l, m);
}<|MERGE_RESOLUTION|>--- conflicted
+++ resolved
@@ -191,12 +191,8 @@
             <std::string, std::string>>>    non_empty_key_value_pairs
 %type <AstRecordType *>                     non_empty_record_type_list
 %type <AstPragma *>                         pragma
-<<<<<<< HEAD
-%type <uint32_t>                            qualifiers
-%type <std::optional<AstQualifiedName>>     record_name_opt;
-=======
+%type <std::optional<AstQualifiedName>>     record_name_opt
 %type <std::set<RelationTag>>               relation_tags
->>>>>>> 5f99b0fc
 %type <std::vector<AstRelation *>>          relation_decl
 %type <std::vector<AstRelation *>>          relation_list
 %type <std::vector<AstClause *>>            rule
