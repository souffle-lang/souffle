--- conflicted
+++ resolved
@@ -179,7 +179,6 @@
 };
 
 /**
-<<<<<<< HEAD
  * Transformation pass to add provenance information via records
  */
 class ProvenanceRecordTransformer : public AstTransformer {
@@ -189,7 +188,10 @@
 public:
     std::string getName() const override {
         return "ProvenanceRecordTransformer";
-=======
+    }
+};
+
+/**
  * Transformation pass to normalise constraints.
  * E.g.: a(x) :- b(x, 1). -> a(x) :- b(x, tmp0), tmp0=1.
  *
@@ -215,7 +217,6 @@
 public:
     virtual std::string getName() const {
         return "MagicSetTransformer";
->>>>>>> 85c8454c
     }
 };
 
