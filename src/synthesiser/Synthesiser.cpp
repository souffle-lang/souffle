--- conflicted
+++ resolved
@@ -1388,11 +1388,8 @@
                 default: fatal("Unhandled aggregate operation");
             }
 
-<<<<<<< HEAD
-            char const* type = "";
-=======
+
             char const* type = NULL;
->>>>>>> 90f47545
             switch (getTypeAttributeAggregate(aggregate.getFunction())) {
                 case TypeAttribute::Signed: type = "RamSigned"; break;
                 case TypeAttribute::Unsigned: type = "RamUnsigned"; break;
