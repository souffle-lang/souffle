/*
 * Souffle - A Datalog Compiler
 * Copyright (c) 2013, 2015, Oracle and/or its affiliates. All rights reserved
 * Licensed under the Universal Permissive License v 1.0 as shown at:
 * - https://opensource.org/licenses/UPL
 * - <souffle root>/licenses/SOUFFLE-UPL.txt
 */

/************************************************************************
 *
 * @file IndexAnalysis.cpp
 *
 * Computes indexes for relations in a translation unit
 *
 ***********************************************************************/

#include "IndexSetAnalysis.h"
#include "Global.h"
#include "RamCondition.h"
#include "RamNode.h"
#include "RamOperation.h"
#include "RamTranslationUnit.h"
#include "RamVisitor.h"
#include <cstdint>
#include <cstdlib>
#include <iostream>
#include <iterator>
#include <queue>

#ifdef _OPENMP
#include <omp.h>
#endif

namespace souffle {

/**
 * Class MaxMatching
 */

/** Add edge */
void MaxMatching::addEdge(SearchColumns u, SearchColumns v) {
    if (graph.find(u) == graph.end()) {
        Edges vals;
        vals.insert(v);
        graph.insert(make_pair(u, vals));
    } else {
        graph[u].insert(v);
    }
}

/** Get match */
SearchColumns MaxMatching::getMatch(SearchColumns v) {
    auto it = match.find(v);
    if (it == match.end()) {
        return NIL;
    }
    return it->second;
}

/** Get Distance */
int MaxMatching::getDistance(int v) {
    auto it = distance.find(v);
    if (it == distance.end()) {
        return INF;
    }
    return it->second;
}

/** Breadth first search */
bool MaxMatching::bfSearch() {
    SearchColumns u;
    std::queue<SearchColumns> bfQueue;
    // Build layers
    for (auto& it : graph) {
        if (getMatch(it.first) == NIL) {
            distance[it.first] = 0;
            bfQueue.push(it.first);
        } else {
            distance[it.first] = INF;
        }
    }
    distance[NIL] = INF;
    while (!bfQueue.empty()) {
        u = bfQueue.front();
        bfQueue.pop();
        assert(u != NIL);
        const Edges& children = graph[u];
        for (auto it : children) {
            SearchColumns mv = getMatch(it);
            if (getDistance(mv) == INF) {
                distance[mv] = getDistance(u) + 1;
                if (mv != NIL) {
                    bfQueue.push(mv);
                }
            }
        }
    }
    return (getDistance(0) != INF);
}

/** Depth first search */
bool MaxMatching::dfSearch(SearchColumns u) {
    if (u != 0) {
        Edges& children = graph[u];
        for (auto v : children) {
            if (getDistance(getMatch(v)) == getDistance(u) + 1) {
                if (dfSearch(getMatch(v))) {
                    match[u] = v;
                    match[v] = u;
                    return true;
                }
            }
        }

        distance[u] = INF;
        return false;
    }
    return true;
}

/** Calculate max-matching */
const MaxMatching::Matchings& MaxMatching::solve() {
    while (bfSearch()) {
        for (auto& it : graph) {
            if (getMatch(it.first) == NIL) {
                dfSearch(it.first);
            }
        }
    }
    return match;
}

/*
 * Class IndexSet
 */

/** map the keys in the key set to lexicographical order */
void IndexSet::solve() {
    if (searches.empty()) {
        return;
    }

    bool isHashsetUsed = [&](const RamRelation& rrel) {
        if (rrel.isBTree() || rrel.isRbtset() || rrel.isBrie() || rrel.isEqRel()) {
            return false;
        }

        if (rrel.isHashset() || Global::config().get("data-structure") == "hashset") {
            return true;
        }

        return false;
    }(relation);

    // check whether one of the naive indexers should be used
    // two conditions: either set by environment or relation is a hash map
    static const char ENV_NAIVE_INDEX[] = "SOUFFLE_USE_NAIVE_INDEX";
    if (isHashsetUsed || std::getenv(ENV_NAIVE_INDEX)) {
        static bool first = true;

        // print a warning - only the first time
        if (!isHashsetUsed && first) {
            std::cout << "WARNING: auto index selection disabled, naive indexes are utilized!!\n";
            first = false;
        }

        // every search pattern gets its naive index
        for (SearchColumns cur : searches) {
            // obtain order
            LexicographicalOrder order;
            SearchColumns mask = cur;
            for (int i = 0; mask != 0; i++) {
                if (!(1 << i & mask)) {
                    continue;
                }
                order.push_back(i);
                // clear bit
                mask &= ~(1 << i);
            }

            // add new order
            orders.push_back(order);

            // register pseudo chain
            chainToOrder.push_back(Chain());
            chainToOrder.back().insert(cur);
        }

        return;
    }

    // Construct the matching poblem
    for (auto search : searches) {
        // For this node check if other nodes are strict subsets
        for (auto itt : searches) {
            if (isStrictSubset(search, itt)) {
                matching.addEdge(search, toB(itt));
            }
        }
    }

    // Perform the Hopcroft-Karp on the graph and receive matchings (mapped A->B and B->A)
    // Assume: alg.calculate is not called on an empty graph
    assert(!searches.empty());
    const MaxMatching::Matchings& matchings = matching.solve();

    // Extract the chains given the nodes and matchings
    const ChainOrderMap chains = getChainsFromMatching(matchings, searches);

    // Should never get no chains back as we never call calculate on an empty graph
    assert(!chains.empty());

    for (const auto& chain : chains) {
        std::vector<int> ids;
        SearchColumns initDelta = *(chain.begin());
        insertIndex(ids, initDelta);

        for (auto iit = chain.begin(); next(iit) != chain.end(); ++iit) {
            SearchColumns delta = *(next(iit)) - *iit;
            insertIndex(ids, delta);
        }

        assert(!ids.empty());

        orders.push_back(ids);
    }

    // Construct the matching poblem
    for (auto search : searches) {
        int idx = map(search);
        size_t l = card(search);
        SearchColumns k = 0;
        for (size_t i = 0; i < l; i++) {
            k = k + (1 << (orders[idx][i]));
        }
<<<<<<< HEAD
        ASSERT(k == search && "incorrect lexicographical order");
=======
        assert(k == search && "incorrect lexicographical order");
>>>>>>> 8a0db0f5
    }
}

/** given an unmapped node from set A we follow it from set B until it cannot be matched from B
  if not mateched from B then umn is a chain*/
IndexSet::Chain IndexSet::getChain(const SearchColumns umn, const MaxMatching::Matchings& match) {
    SearchColumns start = umn;  // start at an unmateched node
    Chain chain;
    // Assume : no circular mappings, i.e. a in A -> b in B -> ........ -> a in A is not allowed.
    // Given this, the loop will terminate
    while (true) {
        auto mit = match.find(toB(start));  // we start from B side
        chain.insert(start);

        if (mit == match.end()) {
            return chain;
        }

        SearchColumns a = mit->second;
        chain.insert(a);
        start = a;
    }
}

/** get all chains from the matching */
const IndexSet::ChainOrderMap IndexSet::getChainsFromMatching(
        const MaxMatching::Matchings& match, const SearchSet& nodes) {
    assert(!nodes.empty());

    // Get all unmatched nodes from A
    const SearchSet& umKeys = getUnmatchedKeys(match, nodes);

    // Case: if no unmatched nodes then we have an anti-chain
    if (umKeys.empty()) {
        for (auto node : nodes) {
            std::set<SearchColumns> a;
            a.insert(node);
            chainToOrder.push_back(a);
            return chainToOrder;
        }
    }

    assert(!umKeys.empty());

    // A worklist of used nodes
    SearchSet usedKeys;

    // Case: nodes < umKeys or if nodes == umKeys then anti chain - this is handled by this loop
    for (auto umKey : umKeys) {
        Chain c = getChain(umKey, match);
<<<<<<< HEAD
        ASSERT(!c.empty());
=======
        assert(!c.empty());
>>>>>>> 8a0db0f5
        chainToOrder.push_back(c);
    }

    assert(!chainToOrder.empty());

    return chainToOrder;
}

/** Compute indexes */
void IndexSetAnalysis::run(const RamTranslationUnit& translationUnit) {
    // visit all nodes to collect searches of each relation
    visitDepthFirst(translationUnit.getP(), [&](const RamNode& node) {
        if (const auto* scan = dynamic_cast<const RamScan*>(&node)) {
            IndexSet& indexes = getIndexes(scan->getRelation());
            indexes.addSearch(scan->getRangeQueryColumns());
        } else if (const auto* agg = dynamic_cast<const RamAggregate*>(&node)) {
            IndexSet& indexes = getIndexes(agg->getRelation());
            indexes.addSearch(agg->getRangeQueryColumns());
        } else if (const auto* ne = dynamic_cast<const RamNotExists*>(&node)) {
<<<<<<< HEAD
            IndexSet& indexes = getIndexes(ne->getRelation());
            indexes.addSearch(ne->getKey());
        } else if (const RamProvenanceNotExists* ne = dynamic_cast<const RamProvenanceNotExists*>(&node)) {
=======
>>>>>>> 8a0db0f5
            IndexSet& indexes = getIndexes(ne->getRelation());
            indexes.addSearch(ne->getKey());
        }
    });

    // find optimal indexes for relations
    for (auto& cur : data) {
        IndexSet& indexes = cur.second;
        indexes.solve();
    }
}

/** Print indexes */
void IndexSetAnalysis::print(std::ostream& os) const {
    os << "------ Auto-Index-Generation Report -------\n";
    for (auto& cur : data) {
        const std::string& relName = cur.first;
        const IndexSet& indexes = cur.second;
        const RamRelation& rel = indexes.getRelation();

        /* Print searches */
        os << "Relation " << relName << "\n";
        os << "\tNumber of Search Patterns: " << indexes.getSearches().size() << "\n";

        /* print searches */
        for (auto& cols : indexes.getSearches()) {
            os << "\t\t";
            for (uint32_t i = 0; i < rel.getArity(); i++) {
                if ((1UL << i) & cols) {
                    os << rel.getArg(i) << " ";
                }
            }
            os << "\n";
        }

        os << "\tNumber of Indexes: " << indexes.getAllOrders().size() << "\n";
        for (auto& order : indexes.getAllOrders()) {
            os << "\t\t";
            for (auto& i : order) {
                os << rel.getArg(i) << " ";
            }
            os << "\n";
        }
    }
    os << "------ End of Auto-Index-Generation Report -------\n";
}

}  // end of namespace souffle<|MERGE_RESOLUTION|>--- conflicted
+++ resolved
@@ -233,11 +233,7 @@
         for (size_t i = 0; i < l; i++) {
             k = k + (1 << (orders[idx][i]));
         }
-<<<<<<< HEAD
-        ASSERT(k == search && "incorrect lexicographical order");
-=======
         assert(k == search && "incorrect lexicographical order");
->>>>>>> 8a0db0f5
     }
 }
 
@@ -288,11 +284,7 @@
     // Case: nodes < umKeys or if nodes == umKeys then anti chain - this is handled by this loop
     for (auto umKey : umKeys) {
         Chain c = getChain(umKey, match);
-<<<<<<< HEAD
-        ASSERT(!c.empty());
-=======
         assert(!c.empty());
->>>>>>> 8a0db0f5
         chainToOrder.push_back(c);
     }
 
@@ -312,12 +304,9 @@
             IndexSet& indexes = getIndexes(agg->getRelation());
             indexes.addSearch(agg->getRangeQueryColumns());
         } else if (const auto* ne = dynamic_cast<const RamNotExists*>(&node)) {
-<<<<<<< HEAD
             IndexSet& indexes = getIndexes(ne->getRelation());
             indexes.addSearch(ne->getKey());
         } else if (const RamProvenanceNotExists* ne = dynamic_cast<const RamProvenanceNotExists*>(&node)) {
-=======
->>>>>>> 8a0db0f5
             IndexSet& indexes = getIndexes(ne->getRelation());
             indexes.addSearch(ne->getKey());
         }
