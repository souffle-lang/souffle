/*
 * Souffle - A Datalog Compiler
 * Copyright (c) 2013, 2015, Oracle and/or its affiliates. All rights reserved
 * Licensed under the Universal Permissive License v 1.0 as shown at:
 * - https://opensource.org/licenses/UPL
 * - <souffle root>/licenses/SOUFFLE-UPL.txt
 */

/************************************************************************
 *
 * @file AstTranslator.h
 *
 * Translator from AST into RAM
 *
 ***********************************************************************/

#pragma once

#include "AstArgument.h"
#include "AstQualifiedName.h"
#include "AuxArityAnalysis.h"
#include "RamRelation.h"
#include "RecordTable.h"
#include "RelationTag.h"
#include "SymbolTable.h"
#include "Util.h"
#include "json11.h"
#include <cassert>
#include <map>
#include <memory>
#include <ostream>
#include <set>
#include <string>
#include <utility>

namespace souffle {

using json11::Json;

// forward declarations
class AstAtom;
class AstClause;
class AstLiteral;
class AstProgram;
class AstRelation;
class AstTranslationUnit;
class IODirectives;
class RamCondition;
class RamTupleElement;
class RamOperation;
class RamProgram;
class RamStatement;
class RamTranslationUnit;
class RamExpression;
class RecursiveClauses;
class TypeEnvironment;

/**
 * Main class for AST Translator
 */
class AstTranslator {
public:
    AstTranslator() = default;

    /** translates AST to translation unit  */
    std::unique_ptr<RamTranslationUnit> translateUnit(AstTranslationUnit& tu);

private:
    /** AST program */
    const AstProgram* program = nullptr;

    /** Type environment */
    const TypeEnvironment* typeEnv = nullptr;

    /** RAM program */
    std::unique_ptr<RamStatement> ramMain;

    /** Subroutines */
    std::map<std::string, std::unique_ptr<RamStatement>> ramSubs;

    /** RAM relations */
    std::map<std::string, std::unique_ptr<RamRelation>> ramRels;

    /** Record types information - used in Ram for I/O. */
    Json RamRecordTypes;

<<<<<<< HEAD
    /** Sum type information - used in Ram for I/O. */
    Json ramSumTypes;
=======
    /** Symbol Table **/
    SymbolTable symbolTable;
>>>>>>> 5f99b0fc

    /** Auxiliary Arity Analysis */
    const AuxiliaryArity* auxArityAnalysis = nullptr;

    /**
     * Concrete attribute
     */
    struct Location {
        int identifier{};
        int element{};
        std::unique_ptr<RamRelationReference> relation{nullptr};

        Location() = default;

        Location(int ident, int elem, std::unique_ptr<RamRelationReference> rel = nullptr)
                : identifier(ident), element(elem), relation(std::move(rel)) {}

        Location(const Location& l) : identifier(l.identifier), element(l.element) {
            if (l.relation != nullptr) {
                relation = std::unique_ptr<RamRelationReference>(l.relation->clone());
            }
        }

        Location& operator=(Location other) {
            identifier = other.identifier;
            element = other.element;
            relation = std::move(other.relation);
            return *this;
        }

        bool operator==(const Location& loc) const {
            return identifier == loc.identifier && element == loc.element;
        }

        bool operator!=(const Location& loc) const {
            return !(*this == loc);
        }

        bool operator<(const Location& loc) const {
            return identifier < loc.identifier || (identifier == loc.identifier && element < loc.element);
        }

        void print(std::ostream& out) const {
            out << "(" << identifier << "," << element << ")";
        }

        friend std::ostream& operator<<(std::ostream& out, const Location& loc) {
            loc.print(out);
            return out;
        }
    };

    /**
     * A class indexing the location of variables and record
     * references within a loop nest resulting from the conversion
     * of a rule.
     */
    class ValueIndex {
        /**
         * The type mapping variables (referenced by their names) to the
         * locations where they are used.
         */
        using variable_reference_map = std::map<std::string, std::set<Location>>;

        /**
         * The type mapping record init expressions to their definition points,
         * hence the point where they get grounded/bound.
         */
        using record_definition_map = std::map<const AstRecordInit*, Location>;

        /**
         * A map from AstAggregators to storage locations. Note, since in this case
         * AstAggregators are indexed by their values (not their address) no standard
         * map can be utilized.
         */
        using aggregator_location_map = std::vector<std::pair<const AstAggregator*, Location>>;

        /** The index of variable accesses */
        variable_reference_map var_references;

        /** The index of record definition points */
        record_definition_map record_definitions;

        /** The level of a nested ram operation that is handling a given aggregator operation */
        aggregator_location_map aggregator_locations;

    public:
        // -- variables --

        void addVarReference(const AstVariable& var, const Location& l) {
            std::set<Location>& locs = var_references[var.getName()];
            locs.insert(l);
        }

        void addVarReference(const AstVariable& var, int ident, int pos,
                std::unique_ptr<RamRelationReference> rel = nullptr) {
            addVarReference(var, Location({ident, pos, std::move(rel)}));
        }

        bool isDefined(const AstVariable& var) const {
            return var_references.find(var.getName()) != var_references.end();
        }

        const Location& getDefinitionPoint(const AstVariable& var) const {
            auto pos = var_references.find(var.getName());
            assert(pos != var_references.end() && "Undefined variable referenced!");
            return *pos->second.begin();
        }

        const variable_reference_map& getVariableReferences() const {
            return var_references;
        }

        // -- records --

        // - definition -

        void setRecordDefinition(const AstRecordInit& init, const Location& l) {
            record_definitions[&init] = l;
        }

        void setRecordDefinition(const AstRecordInit& init, int ident, int pos,
                std::unique_ptr<RamRelationReference> rel = nullptr) {
            setRecordDefinition(init, Location({ident, pos, std::move(rel)}));
        }

        const Location& getDefinitionPoint(const AstRecordInit& init) const {
            auto pos = record_definitions.find(&init);
            if (pos != record_definitions.end()) {
                return pos->second;
            }
            assert(false && "Requested location for undefined record!");

            static Location fail;
            return fail;
        }

        // -- aggregates --

        void setAggregatorLocation(const AstAggregator& agg, const Location& loc) {
            aggregator_locations.push_back(std::make_pair(&agg, loc));
        }

        const Location& getAggregatorLocation(const AstAggregator& agg) const {
            // search list
            for (const auto& cur : aggregator_locations) {
                if (*cur.first == agg) {
                    return cur.second;
                }
            }

            // fail
            std::cout << "Lookup of " << &agg << " = " << agg << " failed\n";
            assert(false && "Requested aggregation operation is not processed!");

            const static Location fail = Location();
            return fail;
        }

        // -- others --

        bool isAggregator(const int level) const {
            // check for aggregator definitions
            return any_of(aggregator_locations,
                    [&level](const auto& location) { return location.second.identifier == level; });
        }

        bool isSomethingDefinedOn(int level) const {
            // check for variable definitions
            for (const auto& cur : var_references) {
                if (cur.second.begin()->identifier == level) {
                    return true;
                }
            }
            // check for record definitions
            for (const auto& cur : record_definitions) {
                if (cur.second.identifier == level) {
                    return true;
                }
            }
            // nothing defined on this level
            return false;
        }

        void print(std::ostream& out) const {
            out << "Variables:\n\t";
            out << join(var_references, "\n\t");
        }

        friend std::ostream& operator<<(std::ostream& out, const ValueIndex& index) __attribute__((unused)) {
            index.print(out);
            return out;
        }
    };

    /** create a RAM element access node */
    static std::unique_ptr<RamTupleElement> makeRamTupleElement(const Location& loc);

    /** determine the auxiliary for relations */
    size_t getEvaluationArity(const AstAtom* atom) const;

    /**
     * assigns names to unnamed variables such that enclosing
     * constructs may be cloned without losing the variable-identity
     */
    void nameUnnamedVariables(AstClause* clause);

    /** append statement to a list of statements */
    void appendStmt(std::unique_ptr<RamStatement>& stmtList, std::unique_ptr<RamStatement> stmt);

    /** converts the given relation identifier into a relation name */
    std::string getRelationName(const AstQualifiedName& id) {
        return toString(join(id.getQualifiers(), "."));
    }

    void makeIODirective(IODirectives& ioDirective, const AstRelation* rel, const std::string& filePath,
            const std::string& fileExt);

    std::vector<IODirectives> getInputIODirectives(const AstRelation* rel,
            std::string filePath = std::string(), const std::string& fileExt = std::string());

    std::vector<IODirectives> getOutputIODirectives(const AstRelation* rel,
            std::string filePath = std::string(), const std::string& fileExt = std::string());

    /** create a reference to a RAM relation */
    std::unique_ptr<RamRelationReference> createRelationReference(const std::string name);

    /** a utility to translate atoms to relations */
    std::unique_ptr<RamRelationReference> translateRelation(const AstAtom* atom);

    /** translate an AST relation to a RAM relation */
    std::unique_ptr<RamRelationReference> translateRelation(
            const AstRelation* rel, const std::string relationNamePrefix = "");

    /** translate a temporary `delta` relation to a RAM relation for semi-naive evaluation */
    std::unique_ptr<RamRelationReference> translateDeltaRelation(const AstRelation* rel);

    /** translate a temporary `new` relation to a RAM relation for semi-naive evaluation */
    std::unique_ptr<RamRelationReference> translateNewRelation(const AstRelation* rel);

    /** translate an AST argument to a RAM value */
    std::unique_ptr<RamExpression> translateValue(const AstArgument* arg, const ValueIndex& index);

    /** translate an AST constraint to a RAM condition */
    std::unique_ptr<RamCondition> translateConstraint(const AstLiteral* arg, const ValueIndex& index);

    /** translate AST clause to RAM code */
    class ClauseTranslator {
        // index nested variables and records
        using arg_list = std::vector<AstArgument*>;

        std::vector<const AstAggregator*> aggregators;

        // the order of processed operations
        std::vector<const AstNode*> op_nesting;

        std::unique_ptr<AstClause> getReorderedClause(const AstClause& clause, const int version) const;

        arg_list* getArgList(
                const AstNode* curNode, std::map<const AstNode*, std::unique_ptr<arg_list>>& nodeArgs) const;

        void indexValues(const AstNode* curNode,
                std::map<const AstNode*, std::unique_ptr<arg_list>>& nodeArgs,
                std::map<const arg_list*, int>& arg_level, RamRelationReference* relation);

        void createValueIndex(const AstClause& clause);

    protected:
        AstTranslator& translator;

        // create value index
        ValueIndex valueIndex;

        // current nesting level
        int level = 0;

        virtual std::unique_ptr<RamOperation> createOperation(const AstClause& clause);
        virtual std::unique_ptr<RamCondition> createCondition(const AstClause& originalClause);

        const AuxiliaryArity* auxArityAnalysis;

    public:
        ClauseTranslator(AstTranslator& translator)
                : translator(translator), auxArityAnalysis(translator.auxArityAnalysis) {}

        std::unique_ptr<RamStatement> translateClause(
                const AstClause& clause, const AstClause& originalClause, const int version = 0);
    };

    class ProvenanceClauseTranslator : public ClauseTranslator {
    protected:
        std::unique_ptr<RamOperation> createOperation(const AstClause& clause) override;
        std::unique_ptr<RamCondition> createCondition(const AstClause& originalClause) override;

    public:
        ProvenanceClauseTranslator(AstTranslator& translator) : ClauseTranslator(translator) {}
    };

    /**
     * Get ram records types.
     * If they don't exists - create them.
     */
    const Json getRecordsTypes();

    /** Return a symbol table **/
    SymbolTable& getSymbolTable() {
        return symbolTable;
    }

    /**
     *  Get ram representation of constant.
     */
    RamDomain getConstantRamRepresentation(const AstConstant& constant) {
        if (auto strConstant = dynamic_cast<const AstStringConstant*>(&constant)) {
            return getSymbolTable().lookup(strConstant->getValue());
        } else if (dynamic_cast<const AstNilConstant*>(&constant) != nullptr) {
            return RecordTable::getNil();
        } else if (auto numConstant = dynamic_cast<const AstNumberConstant*>(&constant)) {
            return numConstant->getValue();
        } else if (auto floatConstant = dynamic_cast<const AstFloatConstant*>(&constant)) {
            return floatConstant->getValue();
        } else if (auto unsignedConstant = dynamic_cast<const AstUnsignedConstant*>(&constant)) {
            return unsignedConstant->getValue();
        } else {
            assert(false && "Unaccounted-for constant");
        }
    }

    /**
     * Get ram sum types.
     */
    const Json getSumTypes();

    /**
     * translate RAM code for the non-recursive clauses of the given relation.
     *
     * @return a corresponding statement or null if there are no non-recursive clauses.
     */
    std::unique_ptr<RamStatement> translateNonRecursiveRelation(
            const AstRelation& rel, const RecursiveClauses* recursiveClauses);

    /** translate RAM code for recursive relations in a strongly-connected component */
    std::unique_ptr<RamStatement> translateRecursiveRelation(
            const std::set<const AstRelation*>& scc, const RecursiveClauses* recursiveClauses);

    /** translate RAM code for subroutine to get subproofs */
    std::unique_ptr<RamStatement> makeSubproofSubroutine(const AstClause& clause);

    /** translate RAM code for subroutine to get subproofs */
    std::unique_ptr<RamStatement> makeSubproofSubroutineOpt(const AstClause& clause);

    /** translate RAM code for subroutine to get subproofs for non-existence of a tuple */
    std::unique_ptr<RamStatement> makeNegationSubproofSubroutine(const AstClause& clause);

    /** translate AST to RAM Program */
    void translateProgram(const AstTranslationUnit& translationUnit);
};

}  // end of namespace souffle<|MERGE_RESOLUTION|>--- conflicted
+++ resolved
@@ -84,13 +84,11 @@
     /** Record types information - used in Ram for I/O. */
     Json RamRecordTypes;
 
-<<<<<<< HEAD
     /** Sum type information - used in Ram for I/O. */
     Json ramSumTypes;
-=======
+
     /** Symbol Table **/
     SymbolTable symbolTable;
->>>>>>> 5f99b0fc
 
     /** Auxiliary Arity Analysis */
     const AuxiliaryArity* auxArityAnalysis = nullptr;
